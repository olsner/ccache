#!/bin/sh
#
# A simple test suite for ccache.
#
# Copyright (C) 2002-2007 Andrew Tridgell
# Copyright (C) 2009-2014 Joel Rosdahl
#
# This program is free software; you can redistribute it and/or modify it under
# the terms of the GNU General Public License as published by the Free Software
# Foundation; either version 3 of the License, or (at your option) any later
# version.
#
# This program is distributed in the hope that it will be useful, but WITHOUT
# ANY WARRANTY; without even the implied warranty of MERCHANTABILITY or FITNESS
# FOR A PARTICULAR PURPOSE. See the GNU General Public License for more
# details.
#
# You should have received a copy of the GNU General Public License along with
# this program; if not, write to the Free Software Foundation, Inc., 51
# Franklin Street, Fifth Floor, Boston, MA 02110-1301 USA

unset CCACHE_BASEDIR
unset CCACHE_CC
unset CCACHE_COMPILERCHECK
unset CCACHE_COMPRESS
unset CCACHE_CPP2
unset CCACHE_DIR
unset CCACHE_DISABLE
unset CCACHE_EXTENSION
unset CCACHE_EXTRAFILES
unset CCACHE_HARDLINK
unset CCACHE_HASHDIR
unset CCACHE_LOGFILE
unset CCACHE_NLEVELS
unset CCACHE_NODIRECT
unset CCACHE_NOSTATS
unset CCACHE_PATH
unset CCACHE_PREFIX
unset CCACHE_READONLY
unset CCACHE_RECACHE
unset CCACHE_SLOPPINESS
unset CCACHE_TEMPDIR
unset CCACHE_UMASK
unset CCACHE_UNIFY

# Many tests backdate files, which updates their ctimes.  In those tests, we
# must ignore ctimes.  Might as well do so everywhere.
default_sloppiness=include_file_ctime
CCACHE_SLOPPINESS="$default_sloppiness"
export CCACHE_SLOPPINESS

test_failed() {
    echo "SUITE: \"$testsuite\", TEST: \"$testname\" - $1"
    $CCACHE -s
    cd ..
    echo TEST FAILED
    echo "Test data and log file have been left in $TESTDIR"
    exit 1
}

randcode() {
    outfile="$1"
    nlines=$2
    i=0
    (
    while [ $i -lt $nlines ]; do
        echo "int foo$nlines$i(int x) { return x; }"
        i=`expr $i + 1`
    done
    ) >> "$outfile"
}

getstat() {
    stat="$1"
    value=`$CCACHE -s | grep "$stat" | cut -c34-`
    echo $value
}

checkstat() {
    stat="$1"
    expected_value="$2"
    value=`getstat "$stat"`
    if [ "$expected_value" != "$value" ]; then
        test_failed "Expected \"$stat\" to be $expected_value, got $value"
    fi
}

compare_file() {
    cmp -s "$1" "$2"
    if [ $? -ne 0 ]; then
        test_failed "Files differ: $1 != $2"
    fi
}

checkfile() {
    if [ ! -f $1 ]; then
        test_failed "$1 not found"
    fi
    if [ "`cat $1`" != "$2" ]; then
        test_failed "Bad content of $1.\nExpected: $2\nActual: `cat $1`"
    fi
}

checkfilecount() {
    expected=$1
    pattern=$2
    dir=$3
    actual=`find $dir -name "$pattern" | wc -l`
    if [ $actual -ne $expected ]; then
        test_failed "Found $actual (expected $expected) $pattern files in $dir"
    fi
}

sed_in_place() {
    expr=$1
    shift
    for file in $*; do
        sed "$expr" > ${file}.sed < $file
        mv ${file}.sed $file
    done
}

backdate() {
    touch -t 199901010000 "$@"
}

run_suite() {
    rm -rf $CCACHE_DIR
    CCACHE_NODIRECT=1
    export CCACHE_NODIRECT

    echo "starting testsuite $1"
    testsuite=$1

    ${1}_suite

    testname="the tmp directory should be empty"
    if [ -d $CCACHE_DIR/tmp ] && [ "`find $CCACHE_DIR/tmp -type f | wc -l`" -gt 0 ]; then
        test_failed "$CCACHE_DIR/tmp is not empty"
    fi
}

base_tests() {
    checkstat 'cache hit (preprocessed)' 0
    checkstat 'cache miss' 0
    checkstat 'files in cache' 0

    j=1
    rm -f *.c
    while [ $j -lt 32 ]; do
        randcode test$j.c $j
        j=`expr $j + 1`
    done

    CCACHE_DISABLE=1 $COMPILER -c -o reference_test1.o test1.c

    testname="BASIC"
    $CCACHE_COMPILE -c test1.c
    checkstat 'cache hit (preprocessed)' 0
    checkstat 'cache miss' 1
    checkstat 'files in cache' 1
    compare_file reference_test1.o test1.o

    testname="BASIC2"
    $CCACHE_COMPILE -c test1.c
    checkstat 'cache hit (preprocessed)' 1
    checkstat 'cache miss' 1
    checkstat 'files in cache' 1
    compare_file reference_test1.o test1.o

    testname="debug"
    $CCACHE_COMPILE -c test1.c -g
    checkstat 'cache hit (preprocessed)' 1
    checkstat 'cache miss' 2
    checkstat 'files in cache' 2

    testname="debug2"
    $CCACHE_COMPILE -c test1.c -g
    checkstat 'cache hit (preprocessed)' 2
    checkstat 'cache miss' 2

    testname="output"
    $CCACHE_COMPILE -c test1.c -o foo.o
    checkstat 'cache hit (preprocessed)' 3
    checkstat 'cache miss' 2
    compare_file reference_test1.o foo.o

    testname="link"
    $CCACHE_COMPILE test1.c -o test 2> /dev/null
    checkstat 'called for link' 1

    testname="linkobj"
    $CCACHE_COMPILE foo.o -o test 2> /dev/null
    checkstat 'called for link' 2

    testname="preprocessing"
    $CCACHE_COMPILE -E -c test1.c > /dev/null 2>&1
    checkstat 'called for preprocessing' 1

    testname="multiple"
    $CCACHE_COMPILE -c test1.c test2.c
    checkstat 'multiple source files' 1

    testname="find"
    $CCACHE blahblah -c test1.c 2> /dev/null
    checkstat "couldn't find the compiler" 1

    testname="bad"
    $CCACHE_COMPILE -c test1.c -I 2> /dev/null
    checkstat 'bad compiler arguments' 1

    testname="unsupported source language"
    ln -f test1.c test1.ccc
    $CCACHE_COMPILE -c test1.ccc 2> /dev/null
    checkstat 'unsupported source language' 1

    testname="unsupported"
    $CCACHE_COMPILE -M foo -c test1.c > /dev/null 2>&1
    checkstat 'unsupported compiler option' 1

    testname="stdout"
    $CCACHE echo foo -c test1.c > /dev/null
    checkstat 'compiler produced stdout' 1

    testname="non-regular"
    mkdir testd
    $CCACHE_COMPILE -o testd -c test1.c > /dev/null 2>&1
    rmdir testd > /dev/null 2>&1
    checkstat 'output to a non-regular file' 1

    testname="no-input"
    $CCACHE_COMPILE -c -O2 2> /dev/null
    checkstat 'no input file' 1

    testname="CCACHE_DISABLE"
    mv $CCACHE_DIR $CCACHE_DIR.saved
    saved_config_path=$CCACHE_CONFIGPATH
    unset CCACHE_CONFIGPATH
    CCACHE_DISABLE=1 $CCACHE_COMPILE -c test1.c 2> /dev/null
    if [ -d $CCACHE_DIR ]; then
        test_failed "$CCACHE_DIR created dispite CCACHE_DISABLE being set"
    fi
    CCACHE_CONFIGPATH=$saved_config_path
    mv $CCACHE_DIR.saved $CCACHE_DIR
    checkstat 'cache hit (preprocessed)' 3
    $CCACHE_COMPILE -c test1.c
    checkstat 'cache hit (preprocessed)' 4

    testname="CCACHE_CPP2"
    CCACHE_CPP2=1 $CCACHE_COMPILE -c test1.c -O -O
    checkstat 'cache hit (preprocessed)' 4
    checkstat 'cache miss' 3
    CCACHE_DISABLE=1 $COMPILER -c test1.c -o reference_test1.o -O -O
    compare_file reference_test1.o test1.o

    CCACHE_CPP2=1 $CCACHE_COMPILE -c test1.c -O -O
    checkstat 'cache hit (preprocessed)' 5
    checkstat 'cache miss' 3
    compare_file reference_test1.o test1.o

    testname="CCACHE_NOSTATS"
    CCACHE_NOSTATS=1 $CCACHE_COMPILE -c test1.c -O -O
    checkstat 'cache hit (preprocessed)' 5
    checkstat 'cache miss' 3

    testname="CCACHE_RECACHE"
    CCACHE_RECACHE=1 $CCACHE_COMPILE -c test1.c -O -O
    checkstat 'cache hit (preprocessed)' 5
    checkstat 'cache miss' 4
    compare_file reference_test1.o test1.o

    # strictly speaking should be 3 - RECACHE causes a double counting!
    checkstat 'files in cache' 4
    $CCACHE -c > /dev/null
    checkstat 'files in cache' 3

    testname="CCACHE_HASHDIR"
    CCACHE_HASHDIR=1 $CCACHE_COMPILE -c test1.c -O -O
    checkstat 'cache hit (preprocessed)' 5
    checkstat 'cache miss' 5
    compare_file reference_test1.o test1.o

    CCACHE_HASHDIR=1 $CCACHE_COMPILE -c test1.c -O -O
    checkstat 'cache hit (preprocessed)' 6
    checkstat 'cache miss' 5
    checkstat 'files in cache' 4
    compare_file reference_test1.o test1.o

    testname="comments"
    echo '/* a silly comment */' > test1-comment.c
    cat test1.c >> test1-comment.c
    $CCACHE_COMPILE -c test1-comment.c
    rm -f test1-comment*
    checkstat 'cache hit (preprocessed)' 6
    checkstat 'cache miss' 6

    testname="CCACHE_UNIFY"
    CCACHE_UNIFY=1 $CCACHE_COMPILE -c test1.c
    checkstat 'cache hit (preprocessed)' 6
    checkstat 'cache miss' 7
    mv test1.c test1-saved.c
    echo '/* another comment */' > test1.c
    cat test1-saved.c >> test1.c
    CCACHE_UNIFY=1 $CCACHE_COMPILE -c test1.c
    mv test1-saved.c test1.c
    checkstat 'cache hit (preprocessed)' 7
    checkstat 'cache miss' 7
    CCACHE_DISABLE=1 $COMPILER -c test1.c -o reference_test1.o
    compare_file reference_test1.o test1.o

    testname="cache-size"
    for f in *.c; do
        $CCACHE_COMPILE -c $f
    done
    checkstat 'cache hit (preprocessed)' 8
    checkstat 'cache miss' 37
    checkstat 'files in cache' 36

    $CCACHE -C >/dev/null

    testname="cpp call"
    $CCACHE_COMPILE -c test1.c -E > test1.i
    checkstat 'cache hit (preprocessed)' 8
    checkstat 'cache miss' 37

    testname="direct .i compile"
    $CCACHE_COMPILE -c test1.c
    checkstat 'cache hit (preprocessed)' 8
    checkstat 'cache miss' 38

    $CCACHE_COMPILE -c test1.i
    checkstat 'cache hit (preprocessed)' 9
    checkstat 'cache miss' 38

    $CCACHE_COMPILE -c test1.i
    checkstat 'cache hit (preprocessed)' 10
    checkstat 'cache miss' 38

    testname="-x c"
    $CCACHE_COMPILE -x c -c test1.ccc
    checkstat 'cache hit (preprocessed)' 10
    checkstat 'cache miss' 39
    $CCACHE_COMPILE -x c -c test1.ccc
    checkstat 'cache hit (preprocessed)' 11
    checkstat 'cache miss' 39

    testname="-xc"
    $CCACHE_COMPILE -xc -c test1.ccc
    checkstat 'cache hit (preprocessed)' 12
    checkstat 'cache miss' 39

    testname="-x none"
    $CCACHE_COMPILE -x assembler -x none -c test1.c
    checkstat 'cache hit (preprocessed)' 13
    checkstat 'cache miss' 39

    testname="-x unknown"
    $CCACHE_COMPILE -x unknown -c test1.c 2>/dev/null
    checkstat 'cache hit (preprocessed)' 13
    checkstat 'cache miss' 39
    checkstat 'unsupported source language' 2

    testname="-D not hashed"
    $CCACHE_COMPILE -DNOT_AFFECTING=1 -c test1.c 2>/dev/null
    checkstat 'cache hit (preprocessed)' 14
    checkstat 'cache miss' 39

    if [ -x /usr/bin/printf ]; then
        /usr/bin/printf '#include <wchar.h>\nwchar_t foo[] = L"\xbf";\n' >latin1.c
        if CCACHE_DISABLE=1 $COMPILER -c -finput-charset=latin1 latin1.c >/dev/null 2>&1; then
            testname="-finput-charset"
            CCACHE_CPP2=1 $CCACHE_COMPILE -c -finput-charset=latin1 latin1.c
            checkstat 'cache hit (preprocessed)' 14
            checkstat 'cache miss' 40
            $CCACHE_COMPILE -c -finput-charset=latin1 latin1.c
            checkstat 'cache hit (preprocessed)' 15
            checkstat 'cache miss' 40
        fi
    fi

    testname="override path"
    $CCACHE -Cz >/dev/null
    override_path=`pwd`/override_path
    rm -rf $override_path
    mkdir $override_path
    cat >$override_path/cc <<EOF
#!/bin/sh
touch override_path_compiler_executed
EOF
    chmod +x $override_path/cc
    CCACHE_PATH=$override_path $CCACHE cc -c test1.c
    if [ ! -f override_path_compiler_executed ]; then
        test_failed "CCACHE_PATH had no effect"
    fi

    testname="compilercheck=mtime"
    $CCACHE -Cz >/dev/null
    cat >compiler.sh <<EOF
#!/bin/sh
CCACHE_DISABLE=1 # If $COMPILER happens to be a ccache symlink...
export CCACHE_DISABLE
exec $COMPILER "\$@"
# A comment
EOF
    chmod +x compiler.sh
    backdate compiler.sh
    CCACHE_COMPILERCHECK=mtime $CCACHE ./compiler.sh -c test1.c
    checkstat 'cache hit (preprocessed)' 0
    checkstat 'cache miss' 1
    sed_in_place 's/comment/yoghurt/' compiler.sh # Don't change the size
    chmod +x compiler.sh
    backdate compiler.sh
    CCACHE_COMPILERCHECK=mtime $CCACHE ./compiler.sh -c test1.c
    checkstat 'cache hit (preprocessed)' 1
    checkstat 'cache miss' 1
    touch compiler.sh
    CCACHE_COMPILERCHECK=mtime $CCACHE ./compiler.sh -c test1.c
    checkstat 'cache hit (preprocessed)' 1
    checkstat 'cache miss' 2

    testname="compilercheck=content"
    $CCACHE -z >/dev/null
    CCACHE_COMPILERCHECK=content $CCACHE ./compiler.sh -c test1.c
    checkstat 'cache hit (preprocessed)' 0
    checkstat 'cache miss' 1
    backdate compiler.sh
    CCACHE_COMPILERCHECK=content $CCACHE ./compiler.sh -c test1.c
    checkstat 'cache hit (preprocessed)' 1
    checkstat 'cache miss' 1
    echo "# Compiler upgrade" >>compiler.sh
    backdate compiler.sh
    CCACHE_COMPILERCHECK=content $CCACHE ./compiler.sh -c test1.c
    checkstat 'cache hit (preprocessed)' 1
    checkstat 'cache miss' 2

    testname="compilercheck=none"
    $CCACHE -z >/dev/null
    backdate compiler.sh
    CCACHE_COMPILERCHECK=none $CCACHE ./compiler.sh -c test1.c
    checkstat 'cache hit (preprocessed)' 0
    checkstat 'cache miss' 1
    CCACHE_COMPILERCHECK=none $CCACHE ./compiler.sh -c test1.c
    checkstat 'cache hit (preprocessed)' 1
    checkstat 'cache miss' 1
    echo "# Compiler upgrade" >>compiler.sh
    CCACHE_COMPILERCHECK=none $CCACHE ./compiler.sh -c test1.c
    checkstat 'cache hit (preprocessed)' 2
    checkstat 'cache miss' 1

    testname="compilercheck=command"
    $CCACHE -z >/dev/null
    backdate compiler.sh
    CCACHE_COMPILERCHECK='echo %compiler%' $CCACHE ./compiler.sh -c test1.c
    checkstat 'cache hit (preprocessed)' 0
    checkstat 'cache miss' 1
    echo "# Compiler upgrade" >>compiler.sh
    CCACHE_COMPILERCHECK="echo ./compiler.sh" $CCACHE ./compiler.sh -c test1.c
    checkstat 'cache hit (preprocessed)' 1
    checkstat 'cache miss' 1
    cat <<EOF >foobar.sh
#!/bin/sh
echo foo
echo bar
EOF
    chmod +x foobar.sh
    CCACHE_COMPILERCHECK='./foobar.sh' $CCACHE ./compiler.sh -c test1.c
    checkstat 'cache hit (preprocessed)' 1
    checkstat 'cache miss' 2
    CCACHE_COMPILERCHECK='echo foo; echo bar' $CCACHE ./compiler.sh -c test1.c
    checkstat 'cache hit (preprocessed)' 2
    checkstat 'cache miss' 2

    testname="compilercheck=unknown_command"
    $CCACHE -z >/dev/null
    backdate compiler.sh
    CCACHE_COMPILERCHECK="unknown_command" $CCACHE ./compiler.sh -c test1.c 2>/dev/null
    if [ "$?" -eq 0 ]; then
        test_failed "Expected failure running unknown_command to verify compiler but was success"
    fi
    checkstat 'compiler check failed' 1

    testname="recache should remove previous .stderr"
    $CCACHE -Cz >/dev/null
    $CCACHE_COMPILE -c test1.c
    checkstat 'cache hit (preprocessed)' 0
    checkstat 'cache miss' 1
    num=`find $CCACHE_DIR -name '*.stderr' | wc -l`
    if [ $num -ne 0 ]; then
        test_failed "$num stderr files found, expected 0 (#1)"
    fi
    obj_file=`find $CCACHE_DIR -name '*.o'`
    stderr_file=`echo $obj_file | sed 's/..$/.stderr/'`
    echo "Warning: foo" >$stderr_file
    CCACHE_RECACHE=1 $CCACHE_COMPILE -c test1.c
    num=`find $CCACHE_DIR -name '*.stderr' | wc -l`
    if [ $num -ne 0 ]; then
        test_failed "$num stderr files found, expected 0 (#2)"
    fi

    testname="no object file"
    $CCACHE -Cz >/dev/null
    cat <<'EOF' >test_no_obj.c
int test_no_obj;
EOF
    cat <<'EOF' >prefix-remove.sh
#!/bin/sh
"$@"
[ x$3 = x-o ] && rm $4
EOF
    chmod +x prefix-remove.sh
    CCACHE_PREFIX=`pwd`/prefix-remove.sh $CCACHE_COMPILE -c test_no_obj.c
    checkstat 'compiler produced no output' 1

    testname="empty object file"
    cat <<'EOF' >test_empty_obj.c
int test_empty_obj;
EOF
    cat <<'EOF' >prefix-empty.sh
#!/bin/sh
"$@"
[ x$3 = x-o ] && cp /dev/null $4
EOF
    chmod +x prefix-empty.sh
    CCACHE_PREFIX=`pwd`/prefix-empty.sh $CCACHE_COMPILE -c test_empty_obj.c
    checkstat 'compiler produced empty output' 1

    testname="stderr-files"
    $CCACHE -Cz >/dev/null
    num=`find $CCACHE_DIR -name '*.stderr' | wc -l`
    if [ $num -ne 0 ]; then
        test_failed "$num stderr files found, expected 0"
    fi
    cat <<EOF >stderr.c
int stderr(void)
{
	/* Trigger warning by having no return statement. */
}
EOF
    checkstat 'files in cache' 0
    $CCACHE_COMPILE -Wall -W -c stderr.c 2>/dev/null
    num=`find $CCACHE_DIR -name '*.stderr' | wc -l`
    if [ $num -ne 1 ]; then
        test_failed "$num stderr files found, expected 1"
    fi
    checkstat 'files in cache' 2

    testname="zero-stats"
    $CCACHE -z > /dev/null
    checkstat 'cache hit (preprocessed)' 0
    checkstat 'cache miss' 0
    checkstat 'files in cache' 2

    testname="clear"
    $CCACHE -C > /dev/null
    checkstat 'files in cache' 0

    # the profile options do not seem to work correctly with clang or gcc-llvm
    # on darwin machines
    darwin_llvm=0
    if [ $HOST_OS_APPLE -eq 1 ] && [ $COMPILER_USES_LLVM -eq 1 ]; then
        darwin_llvm=1
    fi

    $COMPILER -c -fprofile-generate test1.c 2>/dev/null
    if [ $? -eq 0 ] && [ $darwin_llvm -eq 0 ]; then
        testname="profile-generate"
        $CCACHE -Cz > /dev/null
        $CCACHE_COMPILE -c -fprofile-generate test1.c
        checkstat 'cache hit (preprocessed)' 0
        checkstat 'cache miss' 1
        checkstat 'files in cache' 1
        $CCACHE_COMPILE -c -fprofile-generate test1.c
        checkstat 'cache hit (preprocessed)' 1
        checkstat 'cache miss' 1
        checkstat 'files in cache' 1

        testname="profile-arcs"
        $CCACHE_COMPILE -c -fprofile-arcs test1.c
        checkstat 'cache hit (preprocessed)' 1
        checkstat 'cache miss' 2
        checkstat 'files in cache' 2
        $CCACHE_COMPILE -c -fprofile-arcs test1.c
        checkstat 'cache hit (preprocessed)' 2
        checkstat 'cache miss' 2
        checkstat 'files in cache' 2

        testname="profile-use"
        $CCACHE_COMPILE -c -fprofile-use test1.c 2> /dev/null
        checkstat 'cache hit (preprocessed)' 2
        checkstat 'cache miss' 3
        checkstat 'files in cache' 4
        $CCACHE_COMPILE -c -fprofile-use test1.c 2> /dev/null
        checkstat 'cache hit (preprocessed)' 3
        checkstat 'cache miss' 3
        checkstat 'files in cache' 4
    fi

    ##################################################################
    # Check that -Wp,-P disables ccache. (-P removes preprocessor information
    # in such a way that the object file from compiling the preprocessed file
    # will not be equal to the object file produced when compiling without
    # ccache.)
    testname="-Wp,-P"
    $CCACHE -Cz >/dev/null
    $CCACHE_COMPILE -c -Wp,-P test1.c
    checkstat 'cache hit (direct)' 0
    checkstat 'cache hit (preprocessed)' 0
    checkstat 'cache miss' 0
    checkstat 'unsupported compiler option' 1
    $CCACHE_COMPILE -c -Wp,-P test1.c
    checkstat 'cache hit (direct)' 0
    checkstat 'cache hit (preprocessed)' 0
    checkstat 'cache miss' 0
    checkstat 'unsupported compiler option' 2
    $CCACHE_COMPILE -c -Wp,-DFOO,-P,-DGOO test1.c
    checkstat 'cache hit (direct)' 0
    checkstat 'cache hit (preprocessed)' 0
    checkstat 'cache miss' 0
    checkstat 'unsupported compiler option' 3
    $CCACHE_COMPILE -c -Wp,-DFOO,-P,-DGOO test1.c
    checkstat 'cache hit (direct)' 0
    checkstat 'cache hit (preprocessed)' 0
    checkstat 'cache miss' 0
    checkstat 'unsupported compiler option' 4

    ##################################################################

    if [ $COMPILER_TYPE_CLANG -eq 1 ]; then
        $CCACHE -Cz > /dev/null
        testname="serialize-diagnostics"
        $CCACHE_COMPILE -c --serialize-diagnostics test.dia test1.c 2> /dev/null
        checkstat 'cache hit (preprocessed)' 0
        checkstat 'cache miss' 1
        checkstat 'files in cache' 2
        $CCACHE_COMPILE -c --serialize-diagnostics test.dia test1.c 2> /dev/null
        checkstat 'cache hit (preprocessed)' 1
        checkstat 'cache miss' 1
        checkstat 'files in cache' 2
    fi

    ##################################################################

    rm -f test1.c
}

base_suite() {
    CCACHE_COMPILE="$CCACHE $COMPILER"
    base_tests
}

link_suite() {
    if [ `dirname $COMPILER` = . ]; then
        ln -s "$CCACHE" $COMPILER
        CCACHE_COMPILE="./$COMPILER"
        base_tests
        rm -f $COMPILER
    else
        echo "Compiler ($COMPILER) not taken from PATH -- not running link test"
    fi
}

hardlink_suite() {
    CCACHE_COMPILE="$CCACHE $COMPILER"
    CCACHE_HARDLINK=1
    export CCACHE_HARDLINK
    base_tests
    unset CCACHE_HARDLINK
}

cpp2_suite() {
    CCACHE_COMPILE="$CCACHE $COMPILER"
    CCACHE_CPP2=1
    export CCACHE_CPP2
    base_tests
    unset CCACHE_CPP2
}

nlevels4_suite() {
    CCACHE_COMPILE="$CCACHE $COMPILER"
    CCACHE_NLEVELS=4
    export CCACHE_NLEVELS
    base_tests
    unset CCACHE_NLEVELS
}

nlevels1_suite() {
    CCACHE_COMPILE="$CCACHE $COMPILER"
    CCACHE_NLEVELS=1
    export CCACHE_NLEVELS
    base_tests
    unset CCACHE_NLEVELS
}

direct_suite() {
    unset CCACHE_NODIRECT

    ##################################################################
    # Create some code to compile.
    cat <<EOF >test.c
/* test.c */
#include "test1.h"
#include "test2.h"
EOF
    cat <<EOF >test1.h
#include "test3.h"
int test1;
EOF
    cat <<EOF >test2.h
int test2;
EOF
    cat <<EOF >test3.h
int test3;
EOF
    backdate test1.h test2.h test3.h

    $COMPILER -c -Wp,-MD,expected.d test.c
    expected_d_content=`cat expected.d`

    $COMPILER -c -Wp,-MMD,expected_mmd.d test.c
    expected_mmd_d_content=`cat expected_mmd.d`

    ##################################################################
    # First compilation is a miss.
    testname="first compilation"
    $CCACHE -z >/dev/null
    $CCACHE $COMPILER -c test.c
    checkstat 'cache hit (direct)' 0
    checkstat 'cache hit (preprocessed)' 0
    checkstat 'cache miss' 1

    ##################################################################
    # Another compilation should now generate a direct hit.
    testname="direct hit"
    $CCACHE -z >/dev/null
    $CCACHE $COMPILER -c test.c
    checkstat 'cache hit (direct)' 1
    checkstat 'cache hit (preprocessed)' 0
    checkstat 'cache miss' 0

    ##################################################################
    # Check that corrupt manifest files are handled and rewritten.
    testname="corrupt manifest file"
    $CCACHE -z >/dev/null
    manifest_file=`find $CCACHE_DIR -name '*.manifest'`
    rm $manifest_file
    touch $manifest_file
    $CCACHE $COMPILER -c test.c
    checkstat 'cache hit (direct)' 0
    checkstat 'cache hit (preprocessed)' 1
    checkstat 'cache miss' 0
    $CCACHE $COMPILER -c test.c
    checkstat 'cache hit (direct)' 1
    checkstat 'cache hit (preprocessed)' 1
    checkstat 'cache miss' 0

    ##################################################################
    # Compiling with CCACHE_NODIRECT set should generate a preprocessed hit.
    testname="preprocessed hit"
    $CCACHE -z >/dev/null
    CCACHE_NODIRECT=1 $CCACHE $COMPILER -c test.c
    checkstat 'cache hit (direct)' 0
    checkstat 'cache hit (preprocessed)' 1
    checkstat 'cache miss' 0

    ##################################################################
    # Test compilation of a modified include file.
    testname="modified include file"
    $CCACHE -z >/dev/null
    echo "int test3_2;" >>test3.h
    backdate test3.h
    $CCACHE $COMPILER -c test.c
    checkstat 'cache hit (direct)' 0
    checkstat 'cache hit (preprocessed)' 0
    checkstat 'cache miss' 1

    $CCACHE $COMPILER -c test.c
    checkstat 'cache hit (direct)' 1
    checkstat 'cache hit (preprocessed)' 0
    checkstat 'cache miss' 1

    ##################################################################
    # A removed but previously compiled header file should be handled
    # gracefully.
    testname="missing header file"
    $CCACHE -z >/dev/null

    mv test1.h test1.h.saved
    mv test3.h test3.h.saved
    cat <<EOF >test1.h
/* No more include of test3.h */
int test1;
EOF
    backdate test1.h

    $CCACHE $COMPILER -c test.c
    checkstat 'cache hit (direct)' 0
    checkstat 'cache hit (preprocessed)' 0
    checkstat 'cache miss' 1

    $CCACHE $COMPILER -c test.c
    checkstat 'cache hit (direct)' 1
    checkstat 'cache hit (preprocessed)' 0
    checkstat 'cache miss' 1

    # Restore
    mv test1.h.saved test1.h
    mv test3.h.saved test3.h

    rm -f other.d

    ##################################################################
    # Check calculation of dependency file names.
    $CCACHE -Cz >/dev/null
    checkstat 'files in cache' 0
    mkdir test.dir
    for ext in .obj "" . .foo.bar; do
        testname="dependency file calculation from object file 'test$ext'"
        dep_file=test.dir/`echo test$ext | sed 's/\.[^.]*\$//'`.d
        $CCACHE $COMPILER -MD -c test.c -o test.dir/test$ext
        rm -f $dep_file
        $CCACHE $COMPILER -MD -c test.c -o test.dir/test$ext
        if [ ! -f $dep_file ]; then
            test_failed "$dep_file missing"
        fi
    done
    rm -rf test.dir
    checkstat 'files in cache' 12

    ##################################################################
    # Check that -Wp,-MD,file.d works.
    testname="-Wp,-MD"
    $CCACHE -z >/dev/null
    $CCACHE $COMPILER -c -Wp,-MD,other.d test.c
    checkstat 'cache hit (direct)' 0
    checkstat 'cache hit (preprocessed)' 0
    checkstat 'cache miss' 1
    checkfile other.d "$expected_d_content"
    CCACHE_DISABLE=1 $COMPILER -c -Wp,-MD,other.d test.c -o reference_test.o
    compare_file reference_test.o test.o

    rm -f other.d

    $CCACHE $COMPILER -c -Wp,-MD,other.d test.c
    checkstat 'cache hit (direct)' 1
    checkstat 'cache hit (preprocessed)' 0
    checkstat 'cache miss' 1
    checkfile other.d "$expected_d_content"
    compare_file reference_test.o test.o

    rm -f other.d

    $CCACHE $COMPILER -c -Wp,-MD,different_name.d test.c
    checkstat 'cache hit (direct)' 2
    checkstat 'cache hit (preprocessed)' 0
    checkstat 'cache miss' 1
    checkfile different_name.d "$expected_d_content"
    compare_file reference_test.o test.o

    rm -f different_name.d

    ##################################################################
    # Check that -Wp,-MMD,file.d works.
    testname="-Wp,-MMD"
    $CCACHE -C >/dev/null
    $CCACHE -z >/dev/null
    $CCACHE $COMPILER -c -Wp,-MMD,other.d test.c
    checkstat 'cache hit (direct)' 0
    checkstat 'cache hit (preprocessed)' 0
    checkstat 'cache miss' 1
    checkfile other.d "$expected_mmd_d_content"
    CCACHE_DISABLE=1 $COMPILER -c -Wp,-MMD,other.d test.c -o reference_test.o
    compare_file reference_test.o test.o

    rm -f other.d

    $CCACHE $COMPILER -c -Wp,-MMD,other.d test.c
    checkstat 'cache hit (direct)' 1
    checkstat 'cache hit (preprocessed)' 0
    checkstat 'cache miss' 1
    checkfile other.d "$expected_mmd_d_content"
    compare_file reference_test.o test.o

    rm -f other.d

    $CCACHE $COMPILER -c -Wp,-MMD,different_name.d test.c
    checkstat 'cache hit (direct)' 2
    checkstat 'cache hit (preprocessed)' 0
    checkstat 'cache miss' 1
    checkfile different_name.d "$expected_mmd_d_content"
    compare_file reference_test.o test.o

    rm -f different_name.d

    ##################################################################
    # Test some header modifications to get multiple objects in the manifest.
    testname="several objects"
    $CCACHE -z >/dev/null
    for i in 0 1 2 3 4; do
        echo "int test1_$i;" >>test1.h
        backdate test1.h
        $CCACHE $COMPILER -c test.c
        $CCACHE $COMPILER -c test.c
    done
    checkstat 'cache hit (direct)' 5
    checkstat 'cache hit (preprocessed)' 0
    checkstat 'cache miss' 5

    ##################################################################
    # Check that -MD works.
    testname="-MD"
    $CCACHE -z >/dev/null
    $CCACHE $COMPILER -c -MD test.c
    checkstat 'cache hit (direct)' 0
    checkstat 'cache hit (preprocessed)' 0
    checkstat 'cache miss' 1
    checkfile test.d "$expected_d_content"
    CCACHE_DISABLE=1 $COMPILER -c -MD test.c -o reference_test.o
    compare_file reference_test.o test.o

    rm -f test.d

    $CCACHE $COMPILER -c -MD test.c
    checkstat 'cache hit (direct)' 1
    checkstat 'cache hit (preprocessed)' 0
    checkstat 'cache miss' 1
    checkfile test.d "$expected_d_content"
    compare_file reference_test.o test.o

    ##################################################################
    # Check the scenario of running a ccache with direct mode on a cache
    # built up by a ccache without direct mode support.
    testname="direct mode on old cache"
    $CCACHE -z >/dev/null
    $CCACHE -C >/dev/null
    CCACHE_NODIRECT=1 $CCACHE $COMPILER -c -MD test.c
    checkstat 'cache hit (direct)' 0
    checkstat 'cache hit (preprocessed)' 0
    checkstat 'cache miss' 1
    checkfile test.d "$expected_d_content"
    CCACHE_DISABLE=1 $COMPILER -c -MD test.c -o reference_test.o
    compare_file reference_test.o test.o

    rm -f test.d

    CCACHE_NODIRECT=1 $CCACHE $COMPILER -c -MD test.c
    checkstat 'cache hit (direct)' 0
    checkstat 'cache hit (preprocessed)' 1
    checkstat 'cache miss' 1
    checkfile test.d "$expected_d_content"
    compare_file reference_test.o test.o

    rm -f test.d

    $CCACHE $COMPILER -c -MD test.c
    checkstat 'cache hit (direct)' 0
    checkstat 'cache hit (preprocessed)' 2
    checkstat 'cache miss' 1
    checkfile test.d "$expected_d_content"
    compare_file reference_test.o test.o

    rm -f test.d

    $CCACHE $COMPILER -c -MD test.c
    checkstat 'cache hit (direct)' 1
    checkstat 'cache hit (preprocessed)' 2
    checkstat 'cache miss' 1
    checkfile test.d "$expected_d_content"
    compare_file reference_test.o test.o

    ##################################################################
    # Check that -MF works.
    testname="-MF"
    $CCACHE -C >/dev/null
    $CCACHE -z >/dev/null
    $CCACHE $COMPILER -c -MD -MF other.d test.c
    checkstat 'cache hit (direct)' 0
    checkstat 'cache hit (preprocessed)' 0
    checkstat 'cache miss' 1
    checkfile other.d "$expected_d_content"
    CCACHE_DISABLE=1 $COMPILER -c -MD -MF other.d test.c -o reference_test.o
    compare_file reference_test.o test.o

    rm -f other.d

    $CCACHE $COMPILER -c -MD -MF other.d test.c
    checkstat 'cache hit (direct)' 1
    checkstat 'cache hit (preprocessed)' 0
    checkstat 'cache miss' 1
    checkfile other.d "$expected_d_content"
    compare_file reference_test.o test.o

    $CCACHE $COMPILER -c -MD -MF different_name.d test.c
    checkstat 'cache hit (direct)' 2
    checkstat 'cache hit (preprocessed)' 0
    checkstat 'cache miss' 1
    checkfile different_name.d "$expected_d_content"
    compare_file reference_test.o test.o

    rm -f different_name.d

    $CCACHE $COMPILER -c -MD -MFthird_name.d test.c
    checkstat 'cache hit (direct)' 3
    checkstat 'cache hit (preprocessed)' 0
    checkstat 'cache miss' 1
    checkfile third_name.d "$expected_d_content"
    compare_file reference_test.o test.o

    rm -f third_name.d

    ##################################################################
    # Check that a missing .d file in the cache is handled correctly.
    testname="missing dependency file"
    $CCACHE -z >/dev/null
    $CCACHE -C >/dev/null

    $CCACHE $COMPILER -c -MD test.c
    checkstat 'cache hit (direct)' 0
    checkstat 'cache hit (preprocessed)' 0
    checkstat 'cache miss' 1
    checkfile other.d "$expected_d_content"
    CCACHE_DISABLE=1 $COMPILER -c -MD test.c -o reference_test.o
    compare_file reference_test.o test.o

    $CCACHE $COMPILER -c -MD test.c
    checkstat 'cache hit (direct)' 1
    checkstat 'cache hit (preprocessed)' 0
    checkstat 'cache miss' 1
    checkfile other.d "$expected_d_content"
    compare_file reference_test.o test.o

    find $CCACHE_DIR -name '*.d' -exec rm -f '{}' \;

    $CCACHE $COMPILER -c -MD test.c
    checkstat 'cache hit (direct)' 1
    checkstat 'cache hit (preprocessed)' 1
    checkstat 'cache miss' 1
    checkfile other.d "$expected_d_content"
    compare_file reference_test.o test.o

    ##################################################################
    # Check that stderr from both the preprocessor and the compiler is emitted
    # in direct mode too.
    testname="cpp stderr"
    $CCACHE -z >/dev/null
    $CCACHE -C >/dev/null
cat <<EOF >cpp-warning.c
#if FOO
/* Trigger preprocessor warning about extra token after #endif. */
#endif FOO
int stderr(void)
{
	/* Trigger compiler warning by having no return statement. */
}
EOF
    $CCACHE $COMPILER -Wall -W -c cpp-warning.c 2>stderr-orig.txt
    checkstat 'cache hit (direct)' 0
    checkstat 'cache hit (preprocessed)' 0
    checkstat 'cache miss' 1

    CCACHE_NODIRECT=1
    export CCACHE_NODIRECT
    $CCACHE $COMPILER -Wall -W -c cpp-warning.c 2>stderr-cpp.txt
    unset CCACHE_NODIRECT
    checkstat 'cache hit (direct)' 0
    checkstat 'cache hit (preprocessed)' 1
    checkstat 'cache miss' 1
    checkfile stderr-cpp.txt "`cat stderr-orig.txt`"

    $CCACHE $COMPILER -Wall -W -c cpp-warning.c 2>stderr-mf.txt
    checkstat 'cache hit (direct)' 1
    checkstat 'cache hit (preprocessed)' 1
    checkstat 'cache miss' 1
    checkfile stderr-mf.txt "`cat stderr-orig.txt`"

    ##################################################################
    # Check that it is possible to compile and cache an empty source code file.
    testname="empty source file"
    $CCACHE -Cz >/dev/null
    cp /dev/null empty.c
    $CCACHE $COMPILER -c empty.c
    checkstat 'cache hit (direct)' 0
    checkstat 'cache hit (preprocessed)' 0
    checkstat 'cache miss' 1
    $CCACHE $COMPILER -c empty.c
    checkstat 'cache hit (direct)' 1
    checkstat 'cache hit (preprocessed)' 0
    checkstat 'cache miss' 1

    ##################################################################
    # Check that empty include files are handled as well.
    testname="empty include file"
    $CCACHE -Cz >/dev/null
    cp /dev/null empty.h
    cat <<EOF >include_empty.c
#include "empty.h"
EOF
    backdate empty.h
    $CCACHE $COMPILER -c include_empty.c
    checkstat 'cache hit (direct)' 0
    checkstat 'cache hit (preprocessed)' 0
    checkstat 'cache miss' 1
    $CCACHE $COMPILER -c include_empty.c
    checkstat 'cache hit (direct)' 1
    checkstat 'cache hit (preprocessed)' 0
    checkstat 'cache miss' 1

    ##################################################################
    # Check that direct mode correctly detects file name/path changes.
    testname="__FILE__ in source file"
    $CCACHE -Cz >/dev/null
    cat <<EOF >file.c
#define file __FILE__
int test;
EOF
    $CCACHE $COMPILER -c file.c
    checkstat 'cache hit (direct)' 0
    checkstat 'cache hit (preprocessed)' 0
    checkstat 'cache miss' 1
    $CCACHE $COMPILER -c file.c
    checkstat 'cache hit (direct)' 1
    checkstat 'cache hit (preprocessed)' 0
    checkstat 'cache miss' 1
    $CCACHE $COMPILER -c `pwd`/file.c
    checkstat 'cache hit (direct)' 1
    checkstat 'cache hit (preprocessed)' 0
    checkstat 'cache miss' 2

    testname="__FILE__ in include file"
    $CCACHE -Cz >/dev/null
    cat <<EOF >file.h
#define file __FILE__
int test;
EOF
    backdate file.h
    cat <<EOF >file_h.c
#include "file.h"
EOF
    $CCACHE $COMPILER -c file_h.c
    checkstat 'cache hit (direct)' 0
    checkstat 'cache hit (preprocessed)' 0
    checkstat 'cache miss' 1
    $CCACHE $COMPILER -c file_h.c
    checkstat 'cache hit (direct)' 1
    checkstat 'cache hit (preprocessed)' 0
    checkstat 'cache miss' 1
    mv file_h.c file2_h.c
    $CCACHE $COMPILER -c `pwd`/file2_h.c
    checkstat 'cache hit (direct)' 1
    checkstat 'cache hit (preprocessed)' 0
    checkstat 'cache miss' 2

    ##################################################################
    # Check that direct mode ignores __FILE__ if sloppiness is specified.
    testname="__FILE__ in source file, sloppy"
    $CCACHE -Cz >/dev/null
    cat <<EOF >file.c
#define file __FILE__
int test;
EOF
    CCACHE_SLOPPINESS="$default_sloppiness file_macro" $CCACHE $COMPILER -c file.c
    checkstat 'cache hit (direct)' 0
    checkstat 'cache hit (preprocessed)' 0
    checkstat 'cache miss' 1
    CCACHE_SLOPPINESS="$default_sloppiness file_macro" $CCACHE $COMPILER -c file.c
    checkstat 'cache hit (direct)' 1
    checkstat 'cache hit (preprocessed)' 0
    checkstat 'cache miss' 1
    CCACHE_SLOPPINESS="$default_sloppiness file_macro" $CCACHE $COMPILER -c `pwd`/file.c
    checkstat 'cache hit (direct)' 2
    checkstat 'cache hit (preprocessed)' 0
    checkstat 'cache miss' 1

    testname="__FILE__ in include file, sloppy"
    $CCACHE -Cz >/dev/null
    cat <<EOF >file.h
#define file __FILE__
int test;
EOF
    backdate file.h
    cat <<EOF >file_h.c
#include "file.h"
EOF
    CCACHE_SLOPPINESS="$default_sloppiness file_macro" $CCACHE $COMPILER -c file_h.c
    checkstat 'cache hit (direct)' 0
    checkstat 'cache hit (preprocessed)' 0
    checkstat 'cache miss' 1
    CCACHE_SLOPPINESS="$default_sloppiness file_macro" $CCACHE $COMPILER -c file_h.c
    checkstat 'cache hit (direct)' 1
    checkstat 'cache hit (preprocessed)' 0
    checkstat 'cache miss' 1
    mv file_h.c file2_h.c
    CCACHE_SLOPPINESS="$default_sloppiness file_macro" $CCACHE $COMPILER -c `pwd`/file2_h.c
    checkstat 'cache hit (direct)' 2
    checkstat 'cache hit (preprocessed)' 0
    checkstat 'cache miss' 1

    ##################################################################
    # Check that we never get direct hits when __TIME__ is used.
    testname="__TIME__ in source file"
    $CCACHE -Cz >/dev/null
    cat <<EOF >time.c
#define time __TIME__
int test;
EOF
    $CCACHE $COMPILER -c time.c
    checkstat 'cache hit (direct)' 0
    checkstat 'cache hit (preprocessed)' 0
    checkstat 'cache miss' 1
    $CCACHE $COMPILER -c time.c
    checkstat 'cache hit (direct)' 0
    checkstat 'cache hit (preprocessed)' 1
    checkstat 'cache miss' 1

    testname="__TIME__ in include time"
    $CCACHE -Cz >/dev/null
    cat <<EOF >time.h
#define time __TIME__
int test;
EOF
    backdate time.h
    cat <<EOF >time_h.c
#include "time.h"
EOF
    $CCACHE $COMPILER -c time_h.c
    checkstat 'cache hit (direct)' 0
    checkstat 'cache hit (preprocessed)' 0
    checkstat 'cache miss' 1
    $CCACHE $COMPILER -c time_h.c
    checkstat 'cache hit (direct)' 0
    checkstat 'cache hit (preprocessed)' 1
    checkstat 'cache miss' 1

    ##################################################################
    # Check that direct mode ignores __TIME__ when sloppiness is specified.
    testname="__TIME__ in source file, sloppy"
    $CCACHE -Cz >/dev/null
    cat <<EOF >time.c
#define time __TIME__
int test;
EOF
<<<<<<< HEAD
    CCACHE_SLOPPINESS="$default_sloppiness time_macros" $CCACHE $COMPILER -c time.c
    checkstat 'cache hit (direct)' 0
    checkstat 'cache hit (preprocessed)' 0
    checkstat 'cache miss' 1
    CCACHE_SLOPPINESS="$default_sloppiness time_macros" $CCACHE $COMPILER -c time.c
=======
    CCACHE_SLOPPINESS=pch_defines,time_macros $CCACHE $COMPILER -c time.c
    checkstat 'cache hit (direct)' 0
    checkstat 'cache hit (preprocessed)' 0
    checkstat 'cache miss' 1
    CCACHE_SLOPPINESS=pch_defines,time_macros $CCACHE $COMPILER -c time.c
>>>>>>> 708d9110
    checkstat 'cache hit (direct)' 1
    checkstat 'cache hit (preprocessed)' 0
    checkstat 'cache miss' 1

    testname="__TIME__ in include time, sloppy"
    $CCACHE -Cz >/dev/null
    cat <<EOF >time.h
#define time __TIME__
int test;
EOF
    backdate time.h
    cat <<EOF >time_h.c
#include "time.h"
EOF
<<<<<<< HEAD
    CCACHE_SLOPPINESS="$default_sloppiness time_macros" $CCACHE $COMPILER -c time_h.c
    checkstat 'cache hit (direct)' 0
    checkstat 'cache hit (preprocessed)' 0
    checkstat 'cache miss' 1
    CCACHE_SLOPPINESS="$default_sloppiness time_macros" $CCACHE $COMPILER -c time_h.c
=======
    CCACHE_SLOPPINESS=pch_defines,time_macros $CCACHE $COMPILER -c time_h.c
    checkstat 'cache hit (direct)' 0
    checkstat 'cache hit (preprocessed)' 0
    checkstat 'cache miss' 1
    CCACHE_SLOPPINESS=pch_defines,time_macros $CCACHE $COMPILER -c time_h.c
>>>>>>> 708d9110
    checkstat 'cache hit (direct)' 1
    checkstat 'cache hit (preprocessed)' 0
    checkstat 'cache miss' 1

    ##################################################################
    # Check that a too new include file turns off direct mode.
    testname="too new include file"
    $CCACHE -Cz >/dev/null
    cat <<EOF >new.c
#include "new.h"
EOF
    cat <<EOF >new.h
int test;
EOF
    touch -t 203801010000 new.h
    $CCACHE $COMPILER -c new.c
    checkstat 'cache hit (direct)' 0
    checkstat 'cache hit (preprocessed)' 0
    checkstat 'cache miss' 1
    $CCACHE $COMPILER -c new.c
    checkstat 'cache hit (direct)' 0
    checkstat 'cache hit (preprocessed)' 1
    checkstat 'cache miss' 1

    ##################################################################
    # Check that include file mtime is ignored when sloppiness is specified.
    testname="too new include file, sloppy"
    $CCACHE -Cz >/dev/null
    cat <<EOF >new.c
#include "new.h"
EOF
    cat <<EOF >new.h
int test;
EOF
    touch -t 203801010000 new.h
    CCACHE_SLOPPINESS="$default_sloppiness include_file_mtime" $CCACHE $COMPILER -c new.c
    checkstat 'cache hit (direct)' 0
    checkstat 'cache hit (preprocessed)' 0
    checkstat 'cache miss' 1
    CCACHE_SLOPPINESS="$default_sloppiness include_file_mtime" $CCACHE $COMPILER -c new.c
    checkstat 'cache hit (direct)' 1
    checkstat 'cache hit (preprocessed)' 0
    checkstat 'cache miss' 1

    ##################################################################
    # Check that environment variables that affect the preprocessor are taken
    # into account.
    testname="environment variables"
    $CCACHE -Cz >/dev/null
    rm -rf subdir1 subdir2
    mkdir subdir1 subdir2
    cat <<EOF >subdir1/foo.h
int foo;
EOF
    cat <<EOF >subdir2/foo.h
int foo;
EOF
    cat <<EOF >foo.c
#include <foo.h>
EOF
    backdate subdir1/foo.h subdir2/foo.h
    CPATH=subdir1 $CCACHE $COMPILER -c foo.c
    checkstat 'cache hit (direct)' 0
    checkstat 'cache hit (preprocessed)' 0
    checkstat 'cache miss' 1
    CPATH=subdir1 $CCACHE $COMPILER -c foo.c
    checkstat 'cache hit (direct)' 1
    checkstat 'cache hit (preprocessed)' 0
    checkstat 'cache miss' 1
    CPATH=subdir2 $CCACHE $COMPILER -c foo.c
    checkstat 'cache hit (direct)' 1
    checkstat 'cache hit (preprocessed)' 0
    checkstat 'cache miss' 2 # subdir2 is part of the preprocessor output
    CPATH=subdir2 $CCACHE $COMPILER -c foo.c
    checkstat 'cache hit (direct)' 2
    checkstat 'cache hit (preprocessed)' 0
    checkstat 'cache miss' 2

    #################################################################
    # Check that strange "#line" directives are handled.
    testname="#line directives with troublesome files"
    $CCACHE -Cz >/dev/null
    cat <<EOF >strange.c
int foo;
EOF
    for x in stdout tty sda hda; do
        if [ -b /dev/$x ] || [ -c /dev/$x ]; then
            echo "#line 1 \"/dev/$x\"" >> strange.c
        fi
    done
    CCACHE_SLOPPINESS="$default_sloppiness include_file_mtime" $CCACHE $COMPILER -c strange.c
    manifest=`find $CCACHE_DIR -name '*.manifest'`
    if [ -n "$manifest" ]; then
        data="`$CCACHE --dump-manifest $manifest | egrep '/dev/(stdout|tty|sda|hda'`"
        if [ -n "$data" ]; then
            test_failed "$manifest contained troublesome file(s): $data"
        fi
    fi

    ##################################################################
    # Test --dump-manifest output.
    testname="--dump-manifest"
    $CCACHE -Cz >/dev/null
    $CCACHE $COMPILER test.c -c -o test.o
    manifest=`find $CCACHE_DIR -name '*.manifest'`
    $CCACHE --dump-manifest $manifest >manifest.dump

    if grep 'Hash: e6b009695d072974f2c4d1dd7e7ed4fc' manifest.dump >/dev/null 2>&1 && \
       grep 'Hash: e94ceb9f1b196c387d098a5f1f4fe862' manifest.dump >/dev/null 2>&1 && \
       grep 'Hash: c2f5392dbc7e8ff6138d01608445240a' manifest.dump >/dev/null 2>&1; then
        : OK
    else
        test_failed "unexpected output of --dump-manifest"
    fi
}

basedir_suite() {
    ##################################################################
    # Create some code to compile.
    mkdir -p dir1/src dir1/include
    cat <<EOF >dir1/src/test.c
#include <test.h>
EOF
    cat <<EOF >dir1/include/test.h
int test;
EOF
    cp -r dir1 dir2
    backdate dir1/include/test.h dir2/include/test.h

    cat <<EOF >stderr.h
int stderr(void)
{
	/* Trigger warning by having no return statement. */
}
EOF
    cat <<EOF >stderr.c
#include <stderr.h>
EOF
    backdate stderr.h

    ##################################################################
    # CCACHE_BASEDIR="" and using absolute include path will result in a cache
    # miss.
    testname="empty CCACHE_BASEDIR"
    $CCACHE -z >/dev/null

    cd dir1
    CCACHE_BASEDIR="" $CCACHE $COMPILER -I`pwd`/include -c src/test.c
    checkstat 'cache hit (direct)' 0
    checkstat 'cache hit (preprocessed)' 0
    checkstat 'cache miss' 1
    cd ..

    cd dir2
    CCACHE_BASEDIR="" $CCACHE $COMPILER -I`pwd`/include -c src/test.c
    checkstat 'cache hit (direct)' 0
    checkstat 'cache hit (preprocessed)' 0
    checkstat 'cache miss' 2
    cd ..

    ##################################################################
    # Setting CCACHE_BASEDIR will result in a cache hit because include paths
    # in the preprocessed output are rewritten.
    testname="set CCACHE_BASEDIR"
    $CCACHE -z >/dev/null
    $CCACHE -C >/dev/null

    ln -s dir1 symlink_to_dir1
    cd symlink_to_dir1
    CCACHE_BASEDIR="`pwd`" $CCACHE $COMPILER -I`pwd`/include -c src/test.c
    checkstat 'cache hit (direct)' 0
    checkstat 'cache hit (preprocessed)' 0
    checkstat 'cache miss' 1
    cd ..

    cd dir2
    # The space after -I is there to test an extra code path.
    CCACHE_BASEDIR="`pwd`" $CCACHE $COMPILER -I `pwd`/include -c src/test.c
    checkstat 'cache hit (direct)' 0
    checkstat 'cache hit (preprocessed)' 1
    checkstat 'cache miss' 1
    cd ..

    ##################################################################
    # Setting CCACHE_BASEDIR will result in a cache hit because -I arguments
    # are rewritten, as are the paths stored in the manifest.
    testname="set CCACHE_BASEDIR, direct lookup"
    $CCACHE -z >/dev/null
    $CCACHE -C >/dev/null
    unset CCACHE_NODIRECT

    cd dir1
    CCACHE_BASEDIR="`pwd`" $CCACHE $COMPILER -I`pwd`/include -c src/test.c
    checkstat 'cache hit (direct)' 0
    checkstat 'cache hit (preprocessed)' 0
    checkstat 'cache miss' 1
    cd ..

    cd dir2
    CCACHE_BASEDIR="`pwd`" $CCACHE $COMPILER -I`pwd`/include -c src/test.c
    checkstat 'cache hit (direct)' 1
    checkstat 'cache hit (preprocessed)' 0
    checkstat 'cache miss' 1
    cd ..

    ##################################################################
    # CCACHE_BASEDIR="" is the default.
    testname="default CCACHE_BASEDIR"
    cd dir1
    $CCACHE -z >/dev/null
    $CCACHE $COMPILER -I`pwd`/include -c src/test.c
    checkstat 'cache hit (direct)' 0
    checkstat 'cache hit (preprocessed)' 0
    checkstat 'cache miss' 1
    cd ..

    ##################################################################
    # Rewriting triggered by CCACHE_BASEDIR should handle paths with multiple
    # slashes correctly.
    testname="path normalization"
    cd dir1
    $CCACHE -z >/dev/null
    CCACHE_BASEDIR=`pwd` $CCACHE $COMPILER -I`pwd`//include -c `pwd`//src/test.c
    checkstat 'cache hit (direct)' 1
    checkstat 'cache hit (preprocessed)' 0
    checkstat 'cache miss' 0
    cd ..

    ##################################################################
    # Check that rewriting triggered by CCACHE_BASEDIR also affects stderr.
    testname="stderr"
    $CCACHE -z >/dev/null
    CCACHE_BASEDIR=`pwd` $CCACHE $COMPILER -Wall -W -I`pwd` -c `pwd`/stderr.c -o `pwd`/stderr.o 2>stderr.txt
    checkstat 'cache hit (direct)' 0
    checkstat 'cache hit (preprocessed)' 0
    checkstat 'cache miss' 1
    if grep `pwd` stderr.txt >/dev/null 2>&1; then
        test_failed "Base dir (`pwd`) found in stderr:\n`cat stderr.txt`"
    fi

    CCACHE_BASEDIR=`pwd` $CCACHE $COMPILER -Wall -W -I`pwd` -c `pwd`/stderr.c -o `pwd`/stderr.o 2>stderr.txt
    checkstat 'cache hit (direct)' 1
    checkstat 'cache hit (preprocessed)' 0
    checkstat 'cache miss' 1
    if grep `pwd` stderr.txt >/dev/null 2>&1; then
        test_failed "Base dir (`pwd`) found in stderr:\n`cat stderr.txt`"
    fi

    ##################################################################
    # Check that -MF, -MQ and -MT arguments with absolute paths are rewritten
    # to relative.
    testname="-MF/-MQ/-MT with absolute paths"
    for option in MF "MF " MQ "MQ " MT "MT "; do
        $CCACHE -Cz >/dev/null
        cd dir1
        CCACHE_BASEDIR="`pwd`" $CCACHE $COMPILER -I`pwd`/include -MD -${option}`pwd`/test.d -c src/test.c
        checkstat 'cache hit (direct)' 0
        checkstat 'cache hit (preprocessed)' 0
        checkstat 'cache miss' 1
        cd ..

        cd dir2
        CCACHE_BASEDIR="`pwd`" $CCACHE $COMPILER -I`pwd`/include -MD -${option}`pwd`/test.d -c src/test.c
        checkstat 'cache hit (direct)' 1
        checkstat 'cache hit (preprocessed)' 0
        checkstat 'cache miss' 1
        cd ..
    done

    ##################################################################
    # Check that clang's --serialize-diagnostics arguments with absolute paths
    # are rewritten to relative.
    if [ $COMPILER_TYPE_CLANG -eq 1 ]; then
        testname="serialize-diagnostics"
        $CCACHE -Cz >/dev/null
        cd dir1
        CCACHE_BASEDIR=`pwd` $CCACHE $COMPILER -w -MD -MF `pwd`/test.d -I`pwd`/include --serialize-diagnostics `pwd`/test.dia -c src/test.c -o `pwd`/test.o
        checkstat 'cache hit (direct)' 0
        checkstat 'cache hit (preprocessed)' 0
        checkstat 'cache miss' 1
        checkstat 'files in cache' 4
        cd ..

        cd dir2
        CCACHE_BASEDIR=`pwd` $CCACHE $COMPILER -w -MD -MF `pwd`/test.d -I`pwd`/include --serialize-diagnostics `pwd`/test.dia -c src/test.c -o `pwd`/test.o
        checkstat 'cache hit (direct)' 1
        checkstat 'cache hit (preprocessed)' 0
        checkstat 'cache miss' 1
        checkstat 'files in cache' 4
        cd ..
    fi
}

compression_suite() {
    ##################################################################
    # Create some code to compile.
    cat <<EOF >test.c
int test;
EOF

    ##################################################################
    # Check that compressed and uncompressed files get the same hash sum.
    testname="compression hash sum"
    CCACHE_COMPRESS=1 $CCACHE $COMPILER -c test.c
    checkstat 'cache hit (direct)' 0
    checkstat 'cache hit (preprocessed)' 0
    checkstat 'cache miss' 1

    CCACHE_COMPRESS=1 $CCACHE $COMPILER -c test.c
    checkstat 'cache hit (direct)' 0
    checkstat 'cache hit (preprocessed)' 1
    checkstat 'cache miss' 1

    $CCACHE $COMPILER -c test.c
    checkstat 'cache hit (direct)' 0
    checkstat 'cache hit (preprocessed)' 2
    checkstat 'cache miss' 1
}

readonly_suite() {
    ##################################################################
    # Create some code to compile.
    echo "int test;" >test.c
    echo "int test2;" >test2.c

    # Cache a compilation.
    $CCACHE $COMPILER -c test.c -o test.o
    checkstat 'cache hit (preprocessed)' 0
    checkstat 'cache miss' 1

    # Make the cache readonly
    # Check that readonly mode finds the result.
    testname="cache hit"
    rm -f test.o test2.o
    chmod -R a-w $CCACHE_DIR
    CCACHE_READONLY=1 CCACHE_TEMPDIR=/tmp CCACHE_PREFIX=false $CCACHE $COMPILER -c test.c -o test.o >/dev/null 2>&1
    status1=$?
    # Check that fallback to the real compiler works for a cache miss.
    CCACHE_READONLY=1 CCACHE_TEMPDIR=/tmp $CCACHE $COMPILER -c test2.c -o test2.o >/dev/null 2>&1
    status2=$?
    chmod -R a+w $CCACHE_DIR
    if [ $status1 -ne 0 ]; then
        test_failed "failure when compiling test.c readonly"
    fi
    if [ $status2 -ne 0 ]; then
        test_failed "failure when compiling test2.c readonly"
    fi
    if [ ! -f test.o ]; then
        test_failed "test.o missing"
    fi
    if [ ! -f test2.o ]; then
        test_failed "test2.o missing"
    fi

    # Check that readonly mode doesn't try to store new results.
    testname="cache miss"
    files_before=`find $CCACHE_DIR -type f | wc -l`
    CCACHE_READONLY=1 CCACHE_TEMPDIR=/tmp $CCACHE $COMPILER -c test2.c -o test2.o
    if [ $? -ne 0 ]; then
        test_failed "failure when compiling test2.c readonly"
    fi
    if [ ! -f test2.o ]; then
        test_failed "test2.o missing"
    fi
    files_after=`find $CCACHE_DIR -type f | wc -l`
    if [ $files_before -ne $files_after ]; then
        test_failed "readonly mode stored files in the cache"
    fi

    # Check that readonly mode and direct mode works.
    unset CCACHE_NODIRECT
    files_before=`find $CCACHE_DIR -type f | wc -l`
    CCACHE_READONLY=1 CCACHE_TEMPDIR=/tmp $CCACHE $COMPILER -c test.c -o test.o
    CCACHE_NODIRECT=1
    export CCACHE_NODIRECT
    if [ $? -ne 0 ]; then
        test_failed "failure when compiling test2.c readonly"
    fi
    files_after=`find $CCACHE_DIR -type f | wc -l`
    if [ $files_before -ne $files_after ]; then
        test_failed "readonly mode + direct mode stored files in the cache"
    fi

    ##################################################################
}

extrafiles_suite() {
    ##################################################################
    # Create some code to compile.
    cat <<EOF >test.c
int test;
EOF
    echo a >a
    echo b >b

    ##################################################################
    # Test the CCACHE_EXTRAFILES feature.

    testname="cache hit"
    $CCACHE $COMPILER -c test.c
    checkstat 'cache hit (preprocessed)' 0
    checkstat 'cache miss' 1

    testname="cache miss"
    $CCACHE $COMPILER -c test.c
    checkstat 'cache hit (preprocessed)' 1
    checkstat 'cache miss' 1

    testname="cache miss a b"
    CCACHE_EXTRAFILES="a${PATH_DELIM}b" $CCACHE $COMPILER -c test.c
    checkstat 'cache hit (preprocessed)' 1
    checkstat 'cache miss' 2

    testname="cache hit a b"
    CCACHE_EXTRAFILES="a${PATH_DELIM}b" $CCACHE $COMPILER -c test.c
    checkstat 'cache hit (preprocessed)' 2
    checkstat 'cache miss' 2

    testname="cache miss a b2"
    echo b2 >b
    CCACHE_EXTRAFILES="a${PATH_DELIM}b" $CCACHE $COMPILER -c test.c
    checkstat 'cache hit (preprocessed)' 2
    checkstat 'cache miss' 3

    testname="cache hit a b2"
    CCACHE_EXTRAFILES="a${PATH_DELIM}b" $CCACHE $COMPILER -c test.c
    checkstat 'cache hit (preprocessed)' 3
    checkstat 'cache miss' 3

    testname="cache miss doesntexist"
    CCACHE_EXTRAFILES="doesntexist" $CCACHE $COMPILER -c test.c
    checkstat 'cache hit (preprocessed)' 3
    checkstat 'cache miss' 3
    checkstat 'error hashing extra file' 1
}

prepare_cleanup_test() {
    dir=$1
    rm -rf $dir
    mkdir -p $dir
    i=0
    while [ $i -lt 10 ]; do
        perl -e 'print "A" x 4017' >$dir/result$i-4017.o
        touch $dir/result$i-4017.stderr
        touch $dir/result$i-4017.d
        if [ $i -gt 5 ]; then
            backdate $dir/result$i-4017.stderr
        fi
        i=`expr $i + 1`
    done
    # NUMFILES: 30, TOTALSIZE: 40 KiB, MAXFILES: 0, MAXSIZE: 0
    echo "0 0 0 0 0 0 0 0 0 0 0 30 40 0 0" >$dir/stats
}

cleanup_suite() {
    testname="clear"
    prepare_cleanup_test $CCACHE_DIR/a
    $CCACHE -C >/dev/null
    checkfilecount 0 '*.o' $CCACHE_DIR
    checkfilecount 0 '*.d' $CCACHE_DIR
    checkfilecount 0 '*.stderr' $CCACHE_DIR
    checkstat 'files in cache' 0

    testname="forced cleanup, no limits"
    $CCACHE -C >/dev/null
    prepare_cleanup_test $CCACHE_DIR/a
    $CCACHE -F 0 -M 0 >/dev/null
    $CCACHE -c >/dev/null
    checkfilecount 10 '*.o' $CCACHE_DIR
    checkfilecount 10 '*.d' $CCACHE_DIR
    checkfilecount 10 '*.stderr' $CCACHE_DIR
    checkstat 'files in cache' 30

    testname="forced cleanup, file limit"
    $CCACHE -C >/dev/null
    prepare_cleanup_test $CCACHE_DIR/a
    # (9/10) * 30 * 16 = 432
    $CCACHE -F 432 -M 0 >/dev/null
    $CCACHE -c >/dev/null
    # floor(0.8 * 9) = 7
    checkfilecount 7 '*.o' $CCACHE_DIR
    checkfilecount 7 '*.d' $CCACHE_DIR
    checkfilecount 7 '*.stderr' $CCACHE_DIR
    checkstat 'files in cache' 21
    for i in 0 1 2 3 4 5 9; do
        file=$CCACHE_DIR/a/result$i-4017.o
        if [ ! -f $file ]; then
            test_failed "File $file removed when it shouldn't"
        fi
    done
    for i in 6 7 8; do
        file=$CCACHE_DIR/a/result$i-4017.o
        if [ -f $file ]; then
            test_failed "File $file not removed when it should"
        fi
    done

    # Warning: this test is known to fail on filesystems that have
    # unusual block sizes, including ecryptfs.  The workaround is
    # to place the test directory elsewhere:
    #     cd /tmp
    #     CCACHE=$DIR/ccache $DIR/test.sh
    testname="forced cleanup, size limit"
    $CCACHE -C >/dev/null
    prepare_cleanup_test $CCACHE_DIR/a
    # (4/10) * 10 * 4 * 16 = 256
    $CCACHE -F 0 -M 256K >/dev/null
    $CCACHE -c >/dev/null
    # floor(0.8 * 4) = 3
    checkfilecount 3 '*.o' $CCACHE_DIR
    checkfilecount 3 '*.d' $CCACHE_DIR
    checkfilecount 3 '*.stderr' $CCACHE_DIR
    checkstat 'files in cache' 9
    for i in 3 4 5; do
        file=$CCACHE_DIR/a/result$i-4017.o
        if [ ! -f $file ]; then
            test_failed "File $file removed when it shouldn't"
        fi
    done
    for i in 0 1 2 6 7 8 9; do
        file=$CCACHE_DIR/a/result$i-4017.o
        if [ -f $file ]; then
            test_failed "File $file not removed when it should"
        fi
    done

    testname="autocleanup"
    $CCACHE -C >/dev/null
    for x in 0 1 2 3 4 5 6 7 8 9 a b c d e f; do
        prepare_cleanup_test $CCACHE_DIR/$x
    done
    # (9/10) * 30 * 16 = 432
    $CCACHE -F 432 -M 0 >/dev/null
    touch empty.c
    checkfilecount 160 '*.o' $CCACHE_DIR
    checkfilecount 160 '*.d' $CCACHE_DIR
    checkfilecount 160 '*.stderr' $CCACHE_DIR
    checkstat 'files in cache' 480
    $CCACHE $COMPILER -c empty.c -o empty.o
    # floor(0.8 * 9) = 7
    checkfilecount 157 '*.o' $CCACHE_DIR
    checkfilecount 156 '*.d' $CCACHE_DIR
    checkfilecount 156 '*.stderr' $CCACHE_DIR
    checkstat 'files in cache' 469

    testname="sibling cleanup"
    $CCACHE -C >/dev/null
    prepare_cleanup_test $CCACHE_DIR/a
    # (9/10) * 30 * 16 = 432
    $CCACHE -F 432 -M 0 >/dev/null
    backdate $CCACHE_DIR/a/result2-4017.stderr
    $CCACHE -c >/dev/null
    # floor(0.8 * 9) = 7
    checkfilecount 7 '*.o' $CCACHE_DIR
    checkfilecount 7 '*.d' $CCACHE_DIR
    checkfilecount 7 '*.stderr' $CCACHE_DIR
    checkstat 'files in cache' 21
    for i in 0 1 3 4 5 8 9; do
        file=$CCACHE_DIR/a/result$i-4017.o
        if [ ! -f $file ]; then
            test_failed "File $file removed when it shouldn't"
        fi
    done
    for i in 2 6 7; do
        file=$CCACHE_DIR/a/result$i-4017.o
        if [ -f $file ]; then
            test_failed "File $file not removed when it should"
        fi
    done

    testname="new unknown file"
    $CCACHE -C >/dev/null
    prepare_cleanup_test $CCACHE_DIR/a
    touch $CCACHE_DIR/a/abcd.unknown
    $CCACHE -F 0 -M 0 -c >/dev/null # update counters
    checkstat 'files in cache' 31
    # (9/10) * 30 * 16 = 432
    $CCACHE -F 432 -M 0 >/dev/null
    $CCACHE -c >/dev/null
    if [ ! -f $CCACHE_DIR/a/abcd.unknown ]; then
        test_failed "$CCACHE_DIR/a/abcd.unknown removed"
    fi
    checkstat 'files in cache' 19

    testname="old unknown file"
    $CCACHE -C >/dev/null
    prepare_cleanup_test $CCACHE_DIR/a
    # (9/10) * 30 * 16 = 432
    $CCACHE -F 432 -M 0 >/dev/null
    touch $CCACHE_DIR/a/abcd.unknown
    backdate $CCACHE_DIR/a/abcd.unknown
    $CCACHE -c >/dev/null
    if [ -f $CCACHE_DIR/a/abcd.unknown ]; then
        test_failed "$CCACHE_DIR/a/abcd.unknown not removed"
    fi

    testname="cleanup of tmp files"
    $CCACHE -C >/dev/null
    touch $CCACHE_DIR/a/abcd.tmp.efgh
    $CCACHE -c >/dev/null # update counters
    checkstat 'files in cache' 1
    backdate $CCACHE_DIR/a/abcd.tmp.efgh
    $CCACHE -c >/dev/null
    if [ -f $CCACHE_DIR/a/abcd.tmp.efgh ]; then
        test_failed "$CCACHE_DIR/a/abcd.tmp.unknown not removed"
    fi
    checkstat 'files in cache' 0

    testname="ignore .nfs* files"
    prepare_cleanup_test $CCACHE_DIR/a
    touch $CCACHE_DIR/a/.nfs0123456789
    $CCACHE -F 0 -M 0 >/dev/null
    $CCACHE -c >/dev/null
    checkfilecount 1 '.nfs*' $CCACHE_DIR
    checkstat 'files in cache' 30
}

pch_suite() {
    unset CCACHE_NODIRECT

    cat <<EOF >pch.c
#include "pch.h"
int main()
{
  void *p = NULL;
  return 0;
}
EOF
    cat <<EOF >pch.h
#include <stdlib.h>
EOF
    cat <<EOF >pch2.c
int main()
{
  void *p = NULL;
  return 0;
}
EOF

    if $COMPILER $SYSROOT -fpch-preprocess pch.h 2>/dev/null && [ -f pch.h.gch ] && $COMPILER $SYSROOT pch.c -o pch; then
        rm pch.h.gch
    else
        echo "Compiler (`$COMPILER --version | head -1`) doesn't support precompiled headers -- not running pch test"
        return
    fi

    # clang and gcc handle precompiled headers similarly, but gcc is much more
    # forgiving with precompiled headers. Both gcc and clang keep an absolute
    # path reference to the original file except that clang uses that reference
    # to validate the pch and gcc ignores the reference. Also, clang has an
    # additional feature: pre-tokenized headers. For these reasons clang should
    # be tested separately than gcc. clang can only use pch or pth headers on
    # the command line and not as an #include statement inside a source file.

    if [ $COMPILER_TYPE_CLANG -eq 1 ]; then
        clang_pch_suite
    else
        gcc_pch_suite
    fi
}

gcc_pch_suite() {
    ##################################################################
    # Tests for creating a .gch.

    backdate pch.h

    testname="create .gch, -c, no -o"
    $CCACHE -zC >/dev/null
    $CCACHE $COMPILER $SYSROOT -c pch.h
    checkstat 'cache hit (direct)' 0
    checkstat 'cache hit (preprocessed)' 0
    checkstat 'cache miss' 1
    rm -f pch.h.gch
    $CCACHE $COMPILER $SYSROOT -c pch.h
    checkstat 'cache hit (direct)' 1
    checkstat 'cache hit (preprocessed)' 0
    checkstat 'cache miss' 1
    if [ ! -f pch.h.gch ]; then
        test_failed "pch.h.gch missing"
    fi

    testname="create .gch, no -c, -o"
    $CCACHE -Cz >/dev/null
    $CCACHE $COMPILER $SYSROOT pch.h -o pch.gch
    checkstat 'cache hit (direct)' 0
    checkstat 'cache hit (preprocessed)' 0
    checkstat 'cache miss' 1
    $CCACHE $COMPILER $SYSROOT pch.h -o pch.gch
    checkstat 'cache hit (direct)' 1
    checkstat 'cache hit (preprocessed)' 0
    checkstat 'cache miss' 1
    if [ ! -f pch.gch ]; then
        test_failed "pch.gch missing"
    fi
    rm pch.gch

    ##################################################################
    # Tests for using a .gch.

    rm -f pch.h
    backdate pch.h.gch

    testname="no -fpch-preprocess, #include"
    $CCACHE -Cz >/dev/null
    $CCACHE $COMPILER $SYSROOT -c pch.c 2>/dev/null
    checkstat 'cache hit (direct)' 0
    checkstat 'cache hit (preprocessed)' 0
    checkstat 'cache miss' 0
    # Preprocessor error because GCC can't find the real include file when
    # trying to preprocess:
    checkstat 'preprocessor error' 1

    testname="no -fpch-preprocess, -include, no sloppiness"
    $CCACHE -Cz >/dev/null
    $CCACHE $COMPILER $SYSROOT -c -include pch.h pch2.c 2>/dev/null
    checkstat 'cache hit (direct)' 0
    checkstat 'cache hit (preprocessed)' 0
    checkstat 'cache miss' 0
    # Must enable sloppy time macros:
    checkstat "can't use precompiled header" 1

    testname="no -fpch-preprocess, -include"
    $CCACHE -Cz >/dev/null
<<<<<<< HEAD
    CCACHE_SLOPPINESS="$default_sloppiness time_macros" $CCACHE $COMPILER $SYSROOT -c -include pch.h pch2.c 2>/dev/null
    checkstat 'cache hit (direct)' 0
    checkstat 'cache hit (preprocessed)' 0
    checkstat 'cache miss' 1
    CCACHE_SLOPPINESS="$default_sloppiness time_macros" $CCACHE $COMPILER $SYSROOT -c -include pch.h pch2.c 2>/dev/null
=======
    CCACHE_SLOPPINESS=pch_defines,time_macros $CCACHE $COMPILER -c -include pch.h pch2.c 2>/dev/null
    checkstat 'cache hit (direct)' 0
    checkstat 'cache hit (preprocessed)' 0
    checkstat 'cache miss' 1
    CCACHE_SLOPPINESS=pch_defines,time_macros $CCACHE $COMPILER -c -include pch.h pch2.c 2>/dev/null
>>>>>>> 708d9110
    checkstat 'cache hit (direct)' 1
    checkstat 'cache hit (preprocessed)' 0
    checkstat 'cache miss' 1

    testname="-fpch-preprocess, #include, no sloppiness"
    $CCACHE -Cz >/dev/null
    $CCACHE $COMPILER $SYSROOT -c -fpch-preprocess pch.c
    checkstat 'cache hit (direct)' 0
    checkstat 'cache hit (preprocessed)' 0
    # Must enable sloppy time macros:
    checkstat "can't use precompiled header" 1

    testname="-fpch-preprocess, #include, sloppiness"
    $CCACHE -Cz >/dev/null
<<<<<<< HEAD
    CCACHE_SLOPPINESS="$default_sloppiness time_macros" $CCACHE $COMPILER $SYSROOT -c -fpch-preprocess pch.c
    checkstat 'cache hit (direct)' 0
    checkstat 'cache hit (preprocessed)' 0
    checkstat 'cache miss' 1
    CCACHE_SLOPPINESS="$default_sloppiness time_macros" $CCACHE $COMPILER $SYSROOT -c -fpch-preprocess pch.c
=======
    CCACHE_SLOPPINESS=pch_defines,time_macros $CCACHE $COMPILER -c -fpch-preprocess pch.c
    checkstat 'cache hit (direct)' 0
    checkstat 'cache hit (preprocessed)' 0
    checkstat 'cache miss' 1
    CCACHE_SLOPPINESS=pch_defines,time_macros $CCACHE $COMPILER -c -fpch-preprocess pch.c
>>>>>>> 708d9110
    checkstat 'cache hit (direct)' 1
    checkstat 'cache hit (preprocessed)' 0
    checkstat 'cache miss' 1

    testname="-fpch-preprocess, #include, file changed"
    echo "updated" >>pch.h.gch # GCC seems to cope with this...
    backdate pch.h.gch
<<<<<<< HEAD
    CCACHE_SLOPPINESS="$default_sloppiness time_macros" $CCACHE $COMPILER $SYSROOT -c -fpch-preprocess pch.c
=======
    CCACHE_SLOPPINESS=pch_defines,time_macros $CCACHE $COMPILER -c -fpch-preprocess pch.c
>>>>>>> 708d9110
    checkstat 'cache hit (direct)' 1
    checkstat 'cache hit (preprocessed)' 0
    checkstat 'cache miss' 2

    testname="preprocessor mode"
    $CCACHE -Cz >/dev/null
<<<<<<< HEAD
    CCACHE_NODIRECT=1 CCACHE_SLOPPINESS="$default_sloppiness time_macros" $CCACHE $COMPILER $SYSROOT -c -fpch-preprocess pch.c
    checkstat 'cache hit (direct)' 0
    checkstat 'cache hit (preprocessed)' 0
    checkstat 'cache miss' 1
    CCACHE_NODIRECT=1 CCACHE_SLOPPINESS="$default_sloppiness time_macros" $CCACHE $COMPILER $SYSROOT -c -fpch-preprocess pch.c
=======
    CCACHE_NODIRECT=1 CCACHE_SLOPPINESS=pch_defines,time_macros $CCACHE $COMPILER -c -fpch-preprocess pch.c
    checkstat 'cache hit (direct)' 0
    checkstat 'cache hit (preprocessed)' 0
    checkstat 'cache miss' 1
    CCACHE_NODIRECT=1 CCACHE_SLOPPINESS=pch_defines,time_macros $CCACHE $COMPILER -c -fpch-preprocess pch.c
>>>>>>> 708d9110
    checkstat 'cache hit (direct)' 0
    checkstat 'cache hit (preprocessed)' 1
    checkstat 'cache miss' 1

    testname="preprocessor mode, file changed"
    echo "updated" >>pch.h.gch # GCC seems to cope with this...
    backdate pch.h.gch
<<<<<<< HEAD
    CCACHE_NODIRECT=1 CCACHE_SLOPPINESS="$default_sloppiness time_macros" $CCACHE $COMPILER $SYSROOT -c -fpch-preprocess pch.c
    checkstat 'cache hit (direct)' 0
    checkstat 'cache hit (preprocessed)' 1
    checkstat 'cache miss' 2
    CCACHE_NODIRECT=1 CCACHE_SLOPPINESS="$default_sloppiness time_macros" $CCACHE $COMPILER $SYSROOT -c -fpch-preprocess pch.c
    checkstat 'cache hit (direct)' 0
    checkstat 'cache hit (preprocessed)' 2
    checkstat 'cache miss' 2
}

clang_pch_suite() {
    ##################################################################
    # Tests for creating a .gch.

    backdate pch.h

    testname="create .gch, -c, no -o"
    $CCACHE -zC >/dev/null
    $CCACHE $COMPILER $SYSROOT -c pch.h
    checkstat 'cache hit (direct)' 0
    checkstat 'cache hit (preprocessed)' 0
    checkstat 'cache miss' 1
    rm -f pch.h.gch
    $CCACHE $COMPILER $SYSROOT -c pch.h
    checkstat 'cache hit (direct)' 1
    checkstat 'cache hit (preprocessed)' 0
    checkstat 'cache miss' 1
    if [ ! -f pch.h.gch ]; then
        test_failed "pch.h.gch missing"
    fi

    testname="create .gch, no -c, -o"
    $CCACHE -Cz >/dev/null
    $CCACHE $COMPILER $SYSROOT pch.h -o pch.gch
    checkstat 'cache hit (direct)' 0
    checkstat 'cache hit (preprocessed)' 0
    checkstat 'cache miss' 1
    $CCACHE $COMPILER $SYSROOT pch.h -o pch.gch
    checkstat 'cache hit (direct)' 1
    checkstat 'cache hit (preprocessed)' 0
    checkstat 'cache miss' 1
    if [ ! -f pch.gch ]; then
        test_failed "pch.gch missing"
    fi
    rm pch.gch

    ##################################################################
    # Tests for using a .gch.

    backdate pch.h.gch

    testname="gch, no -fpch-preprocess, -include, no sloppy time macros"
    $CCACHE -Cz >/dev/null
    $CCACHE $COMPILER $SYSROOT -c -include pch.h pch2.c 2>/dev/null
    checkstat 'cache hit (direct)' 0
    checkstat 'cache hit (preprocessed)' 0
    checkstat 'cache miss' 0
    # Must enable sloppy time macros:
    checkstat "can't use precompiled header" 1

    testname="gch, no -fpch-preprocess, -include, sloppy time macros"
    $CCACHE -Cz >/dev/null
    CCACHE_SLOPPINESS=time_macros $CCACHE $COMPILER $SYSROOT -c -include pch.h pch2.c 2>/dev/null
    checkstat 'cache hit (direct)' 0
    checkstat 'cache hit (preprocessed)' 0
    checkstat 'cache miss' 1
    CCACHE_SLOPPINESS=time_macros $CCACHE $COMPILER $SYSROOT -c -include pch.h pch2.c 2>/dev/null
    checkstat 'cache hit (direct)' 1
    checkstat 'cache hit (preprocessed)' 0
    checkstat 'cache miss' 1

    testname="gch, -fpch-preprocess, -include, file changed"
    echo "updated" >>pch.h.gch # clang seems to cope with this...
    backdate pch.h.gch
    CCACHE_SLOPPINESS=time_macros $CCACHE $COMPILER $SYSROOT -c -include pch.h -fpch-preprocess pch.c
    checkstat 'cache hit (direct)' 1
    checkstat 'cache hit (preprocessed)' 0
    checkstat 'cache miss' 2

    testname="gch, preprocessor mode"
    $CCACHE -Cz >/dev/null
    CCACHE_NODIRECT=1 CCACHE_SLOPPINESS=time_macros $CCACHE $COMPILER $SYSROOT -c -include pch.h -fpch-preprocess pch.c
    checkstat 'cache hit (direct)' 0
    checkstat 'cache hit (preprocessed)' 0
    checkstat 'cache miss' 1
    CCACHE_NODIRECT=1 CCACHE_SLOPPINESS=time_macros $CCACHE $COMPILER $SYSROOT -c -include pch.h -fpch-preprocess pch.c
    checkstat 'cache hit (direct)' 0
    checkstat 'cache hit (preprocessed)' 1
    checkstat 'cache miss' 1

    testname="gch, preprocessor mode, file changed"
    echo "updated" >>pch.h.gch # clang seems to cope with this...
    backdate pch.h.gch
    CCACHE_NODIRECT=1 CCACHE_SLOPPINESS=time_macros $CCACHE $COMPILER $SYSROOT -c -include pch.h -fpch-preprocess pch.c
    checkstat 'cache hit (direct)' 0
    checkstat 'cache hit (preprocessed)' 1
    checkstat 'cache miss' 2
    CCACHE_NODIRECT=1 CCACHE_SLOPPINESS=time_macros $CCACHE $COMPILER $SYSROOT -c -include pch.h -fpch-preprocess pch.c
    checkstat 'cache hit (direct)' 0
    checkstat 'cache hit (preprocessed)' 2
    checkstat 'cache miss' 2

    rm pch.h.gch

    ##################################################################
    # Tests for creating a .pth.

    backdate pch.h

    testname="create .pth, -c, -o"
    $CCACHE -zC >/dev/null
    $CCACHE $COMPILER $SYSROOT -c pch.h -o pch.h.pth
    checkstat 'cache hit (direct)' 0
    checkstat 'cache hit (preprocessed)' 0
    checkstat 'cache miss' 1
    rm -f pch.h.pth
    $CCACHE $COMPILER $SYSROOT -c pch.h -o pch.h.pth
    checkstat 'cache hit (direct)' 1
    checkstat 'cache hit (preprocessed)' 0
    checkstat 'cache miss' 1
    if [ ! -f pch.h.pth ]; then
        test_failed "pch.h.pth missing"
    fi

    ##################################################################
    # Tests for using a .pth.

    backdate pch.h.pth

    testname="pth, no -fpch-preprocess, -include, no sloppy time macros"
    $CCACHE -Cz >/dev/null
    $CCACHE $COMPILER $SYSROOT -c -include pch.h pch2.c
    checkstat 'cache hit (direct)' 0
    checkstat 'cache hit (preprocessed)' 0
    checkstat 'cache miss' 0
    # Must enable sloppy time macros:
    checkstat "can't use precompiled header" 1

    testname="pth, no -fpch-preprocess, -include, sloppy time macros"
    $CCACHE -Cz >/dev/null
    CCACHE_SLOPPINESS=time_macros $CCACHE $COMPILER $SYSROOT -c -include pch.h pch2.c 2>/dev/null
    checkstat 'cache hit (direct)' 0
    checkstat 'cache hit (preprocessed)' 0
    checkstat 'cache miss' 1
    CCACHE_SLOPPINESS=time_macros $CCACHE $COMPILER $SYSROOT -c -include pch.h pch2.c 2>/dev/null
    checkstat 'cache hit (direct)' 1
    checkstat 'cache hit (preprocessed)' 0
    checkstat 'cache miss' 1

    testname="pth, -fpch-preprocess, -include, file changed"
    echo "updated" >>pch.h.pth # clang seems to cope with this...
    backdate pch.h.pth
    CCACHE_SLOPPINESS=time_macros $CCACHE $COMPILER $SYSROOT -c -include pch.h -fpch-preprocess pch.c
    checkstat 'cache hit (direct)' 1
    checkstat 'cache hit (preprocessed)' 0
    checkstat 'cache miss' 2

    testname="pth, preprocessor mode"
    $CCACHE -Cz >/dev/null
    CCACHE_NODIRECT=1 CCACHE_SLOPPINESS=time_macros $CCACHE $COMPILER $SYSROOT -c -include pch.h -fpch-preprocess pch.c
    checkstat 'cache hit (direct)' 0
    checkstat 'cache hit (preprocessed)' 0
    checkstat 'cache miss' 1
    CCACHE_NODIRECT=1 CCACHE_SLOPPINESS=time_macros $CCACHE $COMPILER $SYSROOT -c -include pch.h -fpch-preprocess pch.c
    checkstat 'cache hit (direct)' 0
    checkstat 'cache hit (preprocessed)' 1
    checkstat 'cache miss' 1

    testname="pth, preprocessor mode, file changed"
    echo "updated" >>pch.h.pth # clang seems to cope with this...
    backdate pch.h.pth
    CCACHE_NODIRECT=1 CCACHE_SLOPPINESS=time_macros $CCACHE $COMPILER $SYSROOT -c -include pch.h -fpch-preprocess pch.c
    checkstat 'cache hit (direct)' 0
    checkstat 'cache hit (preprocessed)' 1
    checkstat 'cache miss' 2
    CCACHE_NODIRECT=1 CCACHE_SLOPPINESS=time_macros $CCACHE $COMPILER $SYSROOT -c -include pch.h -fpch-preprocess pch.c
=======
    CCACHE_NODIRECT=1 CCACHE_SLOPPINESS=pch_defines,time_macros $CCACHE $COMPILER -c -fpch-preprocess pch.c
    checkstat 'cache hit (direct)' 0
    checkstat 'cache hit (preprocessed)' 1
    checkstat 'cache miss' 2
    CCACHE_NODIRECT=1 CCACHE_SLOPPINESS=pch_defines,time_macros $CCACHE $COMPILER -c -fpch-preprocess pch.c
>>>>>>> 708d9110
    checkstat 'cache hit (direct)' 0
    checkstat 'cache hit (preprocessed)' 2
    checkstat 'cache miss' 2

    rm pch.h.pth
}

upgrade_suite() {
    testname="keep maxfiles and maxsize settings"
    rm -rf $CCACHE_DIR $CCACHE_CONFIGPATH
    mkdir -p $CCACHE_DIR/0
    echo "0 0 0 0 0 0 0 0 0 0 0 0 0 2000 131072" >$CCACHE_DIR/0/stats
    checkstat 'max files' 32000
    checkstat 'max cache size' '2.1 GB'
}

prefix_suite() {
    testname="prefix"
    $CCACHE -Cz >/dev/null
    rm -f prefix.result
    cat <<'EOF' >prefix-a
#!/bin/sh
echo a >>prefix.result
exec "$@"
EOF
    cat <<'EOF' >prefix-b
#!/bin/sh
echo b >>prefix.result
exec "$@"
EOF
    chmod +x prefix-a prefix-b
    cat <<'EOF' >file.c
int foo;
EOF
    PATH=.:$PATH CCACHE_PREFIX="prefix-a prefix-b" $CCACHE $COMPILER -c file.c
    checkstat 'cache hit (direct)' 0
    checkstat 'cache hit (preprocessed)' 0
    checkstat 'cache miss' 1
    checkfile prefix.result "a
b"
    PATH=.:$PATH CCACHE_PREFIX="prefix-a prefix-b" $CCACHE $COMPILER -c file.c
    checkstat 'cache hit (direct)' 0
    checkstat 'cache hit (preprocessed)' 1
    checkstat 'cache miss' 1
    checkfile prefix.result "a
b"
}

######################################################################
# main program

if pwd | grep '[^A-Za-z0-9/.,=_%+-]' >/dev/null 2>&1; then
    cat <<EOF
Error: The test suite doesn't work in directories with whitespace or other
funny characters in the name. Sorry.
EOF
    exit 1
fi

suites="$*"
if [ -n "$CC" ]; then
    COMPILER="$CC"
else
    COMPILER=gcc
fi
if [ -z "$CCACHE" ]; then
    CCACHE=`pwd`/ccache
fi

# save the type of compiler because some test may not work on all compilers
COMPILER_TYPE_CLANG=0
COMPILER_TYPE_GCC=0

COMPILER_USES_LLVM=0
HOST_OS_APPLE=0

compiler_version="`$COMPILER --version 2>&1 | head -1`"
case $compiler_version in
    *gcc*|*g++*|2.95*)
        COMPILER_TYPE_GCC=1
        ;;
    *clang*)
        COMPILER_TYPE_CLANG=1
        ;;
    *)
        echo "WARNING: Compiler $COMPILER not supported (version: $compiler_version) -- not running tests" >&2
        exit 0
        ;;
esac

case $compiler_version in
    *llvm*|*LLVM*)
        COMPILER_USES_LLVM=1
        ;;
esac

host_os="`uname -s`"
case $host_os in
    *Darwin*)
        HOST_OS_APPLE=1
        ;;
esac

TESTDIR=testdir.$$
rm -rf $TESTDIR
mkdir $TESTDIR
cd $TESTDIR || exit 1

CCACHE_DIR=`pwd`/.ccache
export CCACHE_DIR
CCACHE_LOGFILE=`pwd`/ccache.log
export CCACHE_LOGFILE
CCACHE_CONFIGPATH=`pwd`/ccache.conf
export CCACHE_CONFIGPATH
touch $CCACHE_CONFIGPATH


if [ $HOST_OS_APPLE -eq 1 ]; then
    # Grab the developer directory from the environment or try xcode-select
    if [ "$XCODE_DEVELOPER_DIR" = "" ]; then
      XCODE_DEVELOPER_DIR=`xcode-select --print-path`
      if [ "$XCODE_DEVELOPER_DIR" = "" ]; then
        echo "Error: XCODE_DEVELOPER_DIR environment variable not set and xcode-select path not set"
        exit 1
      fi
    fi

    # Choose the latest SDK if an SDK root is not set
    MAC_PLATFORM_DIR=$XCODE_DEVELOPER_DIR/Platforms/MacOSX.platform
    if [ "$SDKROOT" = "" ]; then
        SDKROOT="`eval ls -f -1 -d \"$MAC_PLATFORM_DIR/Developer/SDKs/\"*.sdk | tail -1`"
        if [ "$SDKROOT" = "" ]; then
            echo "Error: Cannot find a valid SDK root directory"
            exit 1
        fi
    fi

    SYSROOT="-isysroot `echo \"$SDKROOT\" | sed 's/ /\\ /g'`"
else
    SYSROOT=
fi

# ---------------------------------------

all_suites="
base
link          !win32
hardlink
cpp2
nlevels4
nlevels1
basedir       !win32
direct
compression
readonly
extrafiles
cleanup
pch
upgrade
prefix
"

case $host_os in
    *MINGW*|*mingw*)
        export CCACHE_DETECT_SHEBANG
        CCACHE_DETECT_SHEBANG=1
        PATH_DELIM=";"
        all_suites="`echo "$all_suites" | grep -v '!win32'`"
        ;;
    *)
        PATH_DELIM=":"
        all_suites="`echo "$all_suites" | cut -d' ' -f1`"
        ;;
esac

echo compiler: `which $COMPILER`
echo version: `$COMPILER --version`
echo test dir: $TESTDIR

if [ -z "$suites" ]; then
    suites="$all_suites"
fi

for suite in $suites; do
    run_suite $suite
done

# ---------------------------------------

cd ..
rm -rf $TESTDIR
echo test done - OK
exit 0<|MERGE_RESOLUTION|>--- conflicted
+++ resolved
@@ -1238,19 +1238,11 @@
 #define time __TIME__
 int test;
 EOF
-<<<<<<< HEAD
-    CCACHE_SLOPPINESS="$default_sloppiness time_macros" $CCACHE $COMPILER -c time.c
-    checkstat 'cache hit (direct)' 0
-    checkstat 'cache hit (preprocessed)' 0
-    checkstat 'cache miss' 1
-    CCACHE_SLOPPINESS="$default_sloppiness time_macros" $CCACHE $COMPILER -c time.c
-=======
-    CCACHE_SLOPPINESS=pch_defines,time_macros $CCACHE $COMPILER -c time.c
-    checkstat 'cache hit (direct)' 0
-    checkstat 'cache hit (preprocessed)' 0
-    checkstat 'cache miss' 1
-    CCACHE_SLOPPINESS=pch_defines,time_macros $CCACHE $COMPILER -c time.c
->>>>>>> 708d9110
+    CCACHE_SLOPPINESS="$default_sloppiness pch_defines time_macros" $CCACHE $COMPILER -c time.c
+    checkstat 'cache hit (direct)' 0
+    checkstat 'cache hit (preprocessed)' 0
+    checkstat 'cache miss' 1
+    CCACHE_SLOPPINESS="$default_sloppiness pch_defines time_macros" $CCACHE $COMPILER -c time.c
     checkstat 'cache hit (direct)' 1
     checkstat 'cache hit (preprocessed)' 0
     checkstat 'cache miss' 1
@@ -1265,19 +1257,11 @@
     cat <<EOF >time_h.c
 #include "time.h"
 EOF
-<<<<<<< HEAD
-    CCACHE_SLOPPINESS="$default_sloppiness time_macros" $CCACHE $COMPILER -c time_h.c
-    checkstat 'cache hit (direct)' 0
-    checkstat 'cache hit (preprocessed)' 0
-    checkstat 'cache miss' 1
-    CCACHE_SLOPPINESS="$default_sloppiness time_macros" $CCACHE $COMPILER -c time_h.c
-=======
-    CCACHE_SLOPPINESS=pch_defines,time_macros $CCACHE $COMPILER -c time_h.c
-    checkstat 'cache hit (direct)' 0
-    checkstat 'cache hit (preprocessed)' 0
-    checkstat 'cache miss' 1
-    CCACHE_SLOPPINESS=pch_defines,time_macros $CCACHE $COMPILER -c time_h.c
->>>>>>> 708d9110
+    CCACHE_SLOPPINESS="$default_sloppiness pch_defines time_macros" $CCACHE $COMPILER -c time_h.c
+    checkstat 'cache hit (direct)' 0
+    checkstat 'cache hit (preprocessed)' 0
+    checkstat 'cache miss' 1
+    CCACHE_SLOPPINESS="$default_sloppiness pch_defines time_macros" $CCACHE $COMPILER -c time_h.c
     checkstat 'cache hit (direct)' 1
     checkstat 'cache hit (preprocessed)' 0
     checkstat 'cache miss' 1
@@ -2002,19 +1986,11 @@
 
     testname="no -fpch-preprocess, -include"
     $CCACHE -Cz >/dev/null
-<<<<<<< HEAD
-    CCACHE_SLOPPINESS="$default_sloppiness time_macros" $CCACHE $COMPILER $SYSROOT -c -include pch.h pch2.c 2>/dev/null
-    checkstat 'cache hit (direct)' 0
-    checkstat 'cache hit (preprocessed)' 0
-    checkstat 'cache miss' 1
-    CCACHE_SLOPPINESS="$default_sloppiness time_macros" $CCACHE $COMPILER $SYSROOT -c -include pch.h pch2.c 2>/dev/null
-=======
-    CCACHE_SLOPPINESS=pch_defines,time_macros $CCACHE $COMPILER -c -include pch.h pch2.c 2>/dev/null
-    checkstat 'cache hit (direct)' 0
-    checkstat 'cache hit (preprocessed)' 0
-    checkstat 'cache miss' 1
-    CCACHE_SLOPPINESS=pch_defines,time_macros $CCACHE $COMPILER -c -include pch.h pch2.c 2>/dev/null
->>>>>>> 708d9110
+    CCACHE_SLOPPINESS="$default_sloppiness pch_defines time_macros" $CCACHE $COMPILER $SYSROOT -c -include pch.h pch2.c 2>/dev/null
+    checkstat 'cache hit (direct)' 0
+    checkstat 'cache hit (preprocessed)' 0
+    checkstat 'cache miss' 1
+    CCACHE_SLOPPINESS="$default_sloppiness pch_defines time_macros" $CCACHE $COMPILER $SYSROOT -c -include pch.h pch2.c 2>/dev/null
     checkstat 'cache hit (direct)' 1
     checkstat 'cache hit (preprocessed)' 0
     checkstat 'cache miss' 1
@@ -2029,19 +2005,11 @@
 
     testname="-fpch-preprocess, #include, sloppiness"
     $CCACHE -Cz >/dev/null
-<<<<<<< HEAD
-    CCACHE_SLOPPINESS="$default_sloppiness time_macros" $CCACHE $COMPILER $SYSROOT -c -fpch-preprocess pch.c
-    checkstat 'cache hit (direct)' 0
-    checkstat 'cache hit (preprocessed)' 0
-    checkstat 'cache miss' 1
-    CCACHE_SLOPPINESS="$default_sloppiness time_macros" $CCACHE $COMPILER $SYSROOT -c -fpch-preprocess pch.c
-=======
-    CCACHE_SLOPPINESS=pch_defines,time_macros $CCACHE $COMPILER -c -fpch-preprocess pch.c
-    checkstat 'cache hit (direct)' 0
-    checkstat 'cache hit (preprocessed)' 0
-    checkstat 'cache miss' 1
-    CCACHE_SLOPPINESS=pch_defines,time_macros $CCACHE $COMPILER -c -fpch-preprocess pch.c
->>>>>>> 708d9110
+    CCACHE_SLOPPINESS="$default_sloppiness pch_defines time_macros" $CCACHE $COMPILER $SYSROOT -c -fpch-preprocess pch.c
+    checkstat 'cache hit (direct)' 0
+    checkstat 'cache hit (preprocessed)' 0
+    checkstat 'cache miss' 1
+    CCACHE_SLOPPINESS="$default_sloppiness pch_defines time_macros" $CCACHE $COMPILER $SYSROOT -c -fpch-preprocess pch.c
     checkstat 'cache hit (direct)' 1
     checkstat 'cache hit (preprocessed)' 0
     checkstat 'cache miss' 1
@@ -2049,30 +2017,18 @@
     testname="-fpch-preprocess, #include, file changed"
     echo "updated" >>pch.h.gch # GCC seems to cope with this...
     backdate pch.h.gch
-<<<<<<< HEAD
-    CCACHE_SLOPPINESS="$default_sloppiness time_macros" $CCACHE $COMPILER $SYSROOT -c -fpch-preprocess pch.c
-=======
-    CCACHE_SLOPPINESS=pch_defines,time_macros $CCACHE $COMPILER -c -fpch-preprocess pch.c
->>>>>>> 708d9110
+    CCACHE_SLOPPINESS="$default_sloppiness pch_defines time_macros" $CCACHE $COMPILER $SYSROOT -c -fpch-preprocess pch.c
     checkstat 'cache hit (direct)' 1
     checkstat 'cache hit (preprocessed)' 0
     checkstat 'cache miss' 2
 
     testname="preprocessor mode"
     $CCACHE -Cz >/dev/null
-<<<<<<< HEAD
-    CCACHE_NODIRECT=1 CCACHE_SLOPPINESS="$default_sloppiness time_macros" $CCACHE $COMPILER $SYSROOT -c -fpch-preprocess pch.c
-    checkstat 'cache hit (direct)' 0
-    checkstat 'cache hit (preprocessed)' 0
-    checkstat 'cache miss' 1
-    CCACHE_NODIRECT=1 CCACHE_SLOPPINESS="$default_sloppiness time_macros" $CCACHE $COMPILER $SYSROOT -c -fpch-preprocess pch.c
-=======
-    CCACHE_NODIRECT=1 CCACHE_SLOPPINESS=pch_defines,time_macros $CCACHE $COMPILER -c -fpch-preprocess pch.c
-    checkstat 'cache hit (direct)' 0
-    checkstat 'cache hit (preprocessed)' 0
-    checkstat 'cache miss' 1
-    CCACHE_NODIRECT=1 CCACHE_SLOPPINESS=pch_defines,time_macros $CCACHE $COMPILER -c -fpch-preprocess pch.c
->>>>>>> 708d9110
+    CCACHE_NODIRECT=1 CCACHE_SLOPPINESS="$default_sloppiness pch_defines time_macros" $CCACHE $COMPILER $SYSROOT -c -fpch-preprocess pch.c
+    checkstat 'cache hit (direct)' 0
+    checkstat 'cache hit (preprocessed)' 0
+    checkstat 'cache miss' 1
+    CCACHE_NODIRECT=1 CCACHE_SLOPPINESS="$default_sloppiness pch_defines time_macros" $CCACHE $COMPILER $SYSROOT -c -fpch-preprocess pch.c
     checkstat 'cache hit (direct)' 0
     checkstat 'cache hit (preprocessed)' 1
     checkstat 'cache miss' 1
@@ -2080,12 +2036,11 @@
     testname="preprocessor mode, file changed"
     echo "updated" >>pch.h.gch # GCC seems to cope with this...
     backdate pch.h.gch
-<<<<<<< HEAD
-    CCACHE_NODIRECT=1 CCACHE_SLOPPINESS="$default_sloppiness time_macros" $CCACHE $COMPILER $SYSROOT -c -fpch-preprocess pch.c
+    CCACHE_NODIRECT=1 CCACHE_SLOPPINESS="$default_sloppiness pch_defines time_macros" $CCACHE $COMPILER $SYSROOT -c -fpch-preprocess pch.c
     checkstat 'cache hit (direct)' 0
     checkstat 'cache hit (preprocessed)' 1
     checkstat 'cache miss' 2
-    CCACHE_NODIRECT=1 CCACHE_SLOPPINESS="$default_sloppiness time_macros" $CCACHE $COMPILER $SYSROOT -c -fpch-preprocess pch.c
+    CCACHE_NODIRECT=1 CCACHE_SLOPPINESS="$default_sloppiness pch_defines time_macros" $CCACHE $COMPILER $SYSROOT -c -fpch-preprocess pch.c
     checkstat 'cache hit (direct)' 0
     checkstat 'cache hit (preprocessed)' 2
     checkstat 'cache miss' 2
@@ -2257,13 +2212,6 @@
     checkstat 'cache hit (preprocessed)' 1
     checkstat 'cache miss' 2
     CCACHE_NODIRECT=1 CCACHE_SLOPPINESS=time_macros $CCACHE $COMPILER $SYSROOT -c -include pch.h -fpch-preprocess pch.c
-=======
-    CCACHE_NODIRECT=1 CCACHE_SLOPPINESS=pch_defines,time_macros $CCACHE $COMPILER -c -fpch-preprocess pch.c
-    checkstat 'cache hit (direct)' 0
-    checkstat 'cache hit (preprocessed)' 1
-    checkstat 'cache miss' 2
-    CCACHE_NODIRECT=1 CCACHE_SLOPPINESS=pch_defines,time_macros $CCACHE $COMPILER -c -fpch-preprocess pch.c
->>>>>>> 708d9110
     checkstat 'cache hit (direct)' 0
     checkstat 'cache hit (preprocessed)' 2
     checkstat 'cache miss' 2
